--- conflicted
+++ resolved
@@ -4,27 +4,13 @@
 //
 // Miscellaneous file and directory name manipulation.
 //
-<<<<<<< HEAD
-// Copyright 1996-2003 Glyph & Cog, LLC
-=======
 // Copyright 1996-2004 Glyph & Cog, LLC
->>>>>>> 8f431932
 //
 //========================================================================
 
 #include <config.h>
 
-<<<<<<< HEAD
-#ifdef WIN32
-   extern "C" {
-#  ifndef _MSC_VER
-#    include <kpathsea/win32lib.h>
-#  endif
-   }
-#else // !WIN32
-=======
 #ifndef WIN32
->>>>>>> 8f431932
 #  if defined(MACOS)
 #    include <sys/stat.h>
 #  elif !defined(ACORN)
@@ -116,7 +102,7 @@
   return new GString();
 }
 
-GString *appendToPath(GString *path, const char *fileName) {
+GString *appendToPath(GString *path, char *fileName) {
 #if defined(VMS)
   //---------- VMS ----------
   //~ this should handle everything necessary for file
@@ -282,7 +268,7 @@
 #endif
 }
 
-GString *grabPath(const char *fileName) {
+GString *grabPath(char *fileName) {
 #ifdef VMS
   //---------- VMS ----------
   char *p;
@@ -323,7 +309,7 @@
 
 #else
   //---------- Unix ----------
-  const char *p;
+  char *p;
 
   if ((p = strrchr(fileName, '/')))
     return new GString(fileName, p - fileName);
@@ -331,7 +317,7 @@
 #endif
 }
 
-GBool isAbsolutePath(const char *path) {
+GBool isAbsolutePath(char *path) {
 #ifdef VMS
   //---------- VMS ----------
   return strchr(path, ':') ||
@@ -437,7 +423,7 @@
 #endif
 }
 
-time_t getModTime(const char *fileName) {
+time_t getModTime(char *fileName) {
 #ifdef WIN32
   //~ should implement this, but it's (currently) only used in xpdf
   return 0;
@@ -451,13 +437,8 @@
 #endif
 }
 
-<<<<<<< HEAD
-#if 0 // MRS: This function is apparently no longer used...
-GBool openTempFile(GString **name, FILE **f, const char *mode, const char *ext) {
-=======
 #if 0 // Not needed for PS output
 GBool openTempFile(GString **name, FILE **f, char *mode, char *ext) {
->>>>>>> 8f431932
 #if defined(WIN32)
   //---------- Win32 ----------
   char *s;
@@ -478,7 +459,6 @@
 #elif defined(VMS) || defined(__EMX__) || defined(ACORN) || defined(MACOS)
   //---------- non-Unix ----------
   char *s;
-<<<<<<< HEAD
 
   // There is a security hole here: an attacker can create a symlink
   // with this file name after the tmpnam call and before the fopen
@@ -542,97 +522,19 @@
   return gTrue;
 #endif
 }
+
+GBool executeCommand(char *cmd) {
+#ifdef VMS
+  return system(cmd) ? gTrue : gFalse;
+#else
+  return system(cmd) ? gFalse : gTrue;
+#endif
+}
 #endif // 0
-
-GBool executeCommand(const char *cmd) {
-#ifdef VMS
-  return system(cmd) ? gTrue : gFalse;
-#else
-  return system(cmd) ? gFalse : gTrue;
-#endif
-}
 
 char *getLine(char *buf, int size, FILE *f) {
   int c, i;
 
-=======
-
-  // There is a security hole here: an attacker can create a symlink
-  // with this file name after the tmpnam call and before the fopen
-  // call.  I will happily accept fixes to this function for non-Unix
-  // OSs.
-  if (!(s = tmpnam(NULL))) {
-    return gFalse;
-  }
-  *name = new GString(s);
-  if (ext) {
-    (*name)->append(ext);
-  }
-  if (!(*f = fopen((*name)->getCString(), mode))) {
-    delete (*name);
-    return gFalse;
-  }
-  return gTrue;
-#else
-  //---------- Unix ----------
-  char *s;
-  int fd;
-
-  if (ext) {
-#if HAVE_MKSTEMPS
-    if ((s = getenv("TMPDIR"))) {
-      *name = new GString(s);
-    } else {
-      *name = new GString("/tmp");
-    }
-    (*name)->append("/XXXXXX")->append(ext);
-    fd = mkstemps((*name)->getCString(), strlen(ext));
-#else
-    if (!(s = tmpnam(NULL))) {
-      return gFalse;
-    }
-    *name = new GString(s);
-    (*name)->append(ext);
-    fd = open((*name)->getCString(), O_WRONLY | O_CREAT | O_EXCL, 0600);
-#endif
-  } else {
-#if HAVE_MKSTEMP
-    if ((s = getenv("TMPDIR"))) {
-      *name = new GString(s);
-    } else {
-      *name = new GString("/tmp");
-    }
-    (*name)->append("/XXXXXX");
-    fd = mkstemp((*name)->getCString());
-#else // HAVE_MKSTEMP
-    if (!(s = tmpnam(NULL))) {
-      return gFalse;
-    }
-    *name = new GString(s);
-    fd = open((*name)->getCString(), O_WRONLY | O_CREAT | O_EXCL, 0600);
-#endif // HAVE_MKSTEMP
-  }
-  if (fd < 0 || !(*f = fdopen(fd, mode))) {
-    delete *name;
-    return gFalse;
-  }
-  return gTrue;
-#endif
-}
-
-GBool executeCommand(char *cmd) {
-#ifdef VMS
-  return system(cmd) ? gTrue : gFalse;
-#else
-  return system(cmd) ? gFalse : gTrue;
-#endif
-}
-#endif // 0
-
-char *getLine(char *buf, int size, FILE *f) {
-  int c, i;
-
->>>>>>> 8f431932
   i = 0;
   while (i < size - 1) {
     if ((c = fgetc(f)) == EOF) {
@@ -663,11 +565,7 @@
 // GDir and GDirEntry
 //------------------------------------------------------------------------
 
-<<<<<<< HEAD
-GDirEntry::GDirEntry(const char *dirPath, const char *nameA, GBool doStat) {
-=======
 GDirEntry::GDirEntry(char *dirPath, char *nameA, GBool doStat) {
->>>>>>> 8f431932
 #ifdef VMS
   char *p;
 #elif defined(WIN32)
@@ -706,11 +604,7 @@
   delete name;
 }
 
-<<<<<<< HEAD
-GDir::GDir(const char *name, GBool doStatA) {
-=======
 GDir::GDir(char *name, GBool doStatA) {
->>>>>>> 8f431932
   path = new GString(name);
   doStat = doStatA;
 #if defined(WIN32)
