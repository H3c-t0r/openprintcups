//========================================================================
//
// Parser.h
//
<<<<<<< HEAD
// Copyright 1996-2003 Glyph & Cog, LLC
=======
// Copyright 1996-2004 Glyph & Cog, LLC
>>>>>>> 8f431932
//
//========================================================================

#ifndef PARSER_H
#define PARSER_H

#include <config.h>

#ifdef USE_GCC_PRAGMAS
#pragma interface
#endif

#include "Lexer.h"

//------------------------------------------------------------------------
// Parser
//------------------------------------------------------------------------

class Parser {
public:

  // Constructor.
  Parser(XRef *xrefA, Lexer *lexerA);

  // Destructor.
  ~Parser();

  // Get the next object from the input stream.
  Object *getObj(Object *obj,
		 Guchar *fileKey = NULL, int keyLength = 0,
		 int objNum = 0, int objGen = 0);
<<<<<<< HEAD
#else
  Object *getObj(Object *obj);
#endif
=======
>>>>>>> 8f431932

  // Get stream.
  Stream *getStream() { return lexer->getStream(); }

  // Get current position in file.
  int getPos() { return lexer->getPos(); }

private:

  XRef *xref;			// the xref table for this PDF file
  Lexer *lexer;			// input stream
  Object buf1, buf2;		// next two tokens
  int inlineImg;		// set when inline image data is encountered

  Stream *makeStream(Object *dict);
  void shift();
};

#endif
<|MERGE_RESOLUTION|>--- conflicted
+++ resolved
@@ -2,11 +2,7 @@
 //
 // Parser.h
 //
-<<<<<<< HEAD
-// Copyright 1996-2003 Glyph & Cog, LLC
-=======
 // Copyright 1996-2004 Glyph & Cog, LLC
->>>>>>> 8f431932
 //
 //========================================================================
 
@@ -38,12 +34,6 @@
   Object *getObj(Object *obj,
 		 Guchar *fileKey = NULL, int keyLength = 0,
 		 int objNum = 0, int objGen = 0);
-<<<<<<< HEAD
-#else
-  Object *getObj(Object *obj);
-#endif
-=======
->>>>>>> 8f431932
 
   // Get stream.
   Stream *getStream() { return lexer->getStream(); }
