//
// HTTP support routines for CUPS.
//
// Copyright © 2020-2023 by OpenPrinting
// Copyright © 2007-2019 by Apple Inc.
// Copyright © 1997-2007 by Easy Software Products, all rights reserved.
//
// Licensed under Apache License v2.0.  See the file "LICENSE" for more
// information.
//

#include "cups-private.h"
#include "dnssd.h"


//
// Local types...
//

typedef struct _http_uribuf_s		// URI buffer
{
  cups_dnssd_t		*dnssd;		// DNS-SD context
  char			*buffer;	// Pointer to buffer
  size_t		bufsize;	// Size of buffer
  http_resolve_t	options;	// Options passed to httpResolveURI
  const char		*resource;	// Resource from URI
  const char		*uuid;		// UUID from URI
} _http_uribuf_t;


//
// Local globals...
//

static const char * const http_days[7] =// Days of the week
			{
			  "Sun",
			  "Mon",
			  "Tue",
			  "Wed",
			  "Thu",
			  "Fri",
			  "Sat"
			};
static const char * const http_months[12] =
			{		// Months of the year
			  "Jan",
			  "Feb",
			  "Mar",
			  "Apr",
			  "May",
			  "Jun",
		          "Jul",
			  "Aug",
			  "Sep",
			  "Oct",
			  "Nov",
			  "Dec"
			};
static const char * const http_states[] =
			{		// HTTP state strings
			  "ERROR",
			  "WAITING",
			  "OPTIONS",
			  "GET",
			  "GET-send",
			  "HEAD",
			  "POST",
			  "POST-recv",
			  "POST-send",
			  "PUT",
			  "PUT-recv",
			  "DELETE",
			  "TRACE",
			  "CONNECT",
			  "STATUS",
			  "UNKNOWN_METHOD",
			  "UNKNOWN_VERSION"
			};


//
// Local functions...
//

static const char	*http_copy_decode(char *dst, const char *src, size_t dstsize, const char *term, int decode);
static char		*http_copy_encode(char *dst, const char *src, char *dstend, const char *reserved, const char *term, int encode);
static void 		http_resolve_cb(cups_dnssd_resolve_t *res, void *cb_data, cups_dnssd_flags_t flags, uint32_t if_index, const char *fullname, const char *host, uint16_t port, size_t num_txt, cups_option_t *txt);


//
// 'httpAssembleURI()' - Assemble a uniform resource identifier from its
//                       components.
//
// This function escapes reserved characters in the URI depending on the
// value of the "encoding" argument.  You should use this function in
// place of traditional string functions whenever you need to create a
// URI string.
//
// @since CUPS 1.2/macOS 10.5@
//

http_uri_status_t			// O - URI status
httpAssembleURI(
    http_uri_coding_t encoding,		// I - Encoding flags
    char              *uri,		// I - URI buffer
    int               urilen,		// I - Size of URI buffer
    const char        *scheme,		// I - Scheme name
    const char        *username,	// I - Username
    const char        *host,		// I - Hostname or address
    int               port,		// I - Port number
    const char        *resource)	// I - Resource
{
  char		*ptr,			// Pointer into URI buffer
		*end;			// End of URI buffer


  // Range check input...
  if (!uri || urilen < 1 || !scheme || port < 0)
  {
    if (uri)
      *uri = '\0';

    return (HTTP_URI_STATUS_BAD_ARGUMENTS);
  }

  // Assemble the URI starting with the scheme...
  end = uri + urilen - 1;
  ptr = http_copy_encode(uri, scheme, end, NULL, NULL, 0);

  if (!ptr)
    goto assemble_overflow;

  if (!strcmp(scheme, "geo") || !strcmp(scheme, "mailto") || !strcmp(scheme, "tel"))
  {
    // geo:, mailto:, and tel: only have :, no //...
    if (ptr < end)
      *ptr++ = ':';
    else
      goto assemble_overflow;
  }
  else
  {
    // Schemes other than geo:, mailto:, and tel: typically have //...
    if ((ptr + 2) < end)
    {
      *ptr++ = ':';
      *ptr++ = '/';
      *ptr++ = '/';
    }
    else
    {
      goto assemble_overflow;
    }
  }

  // Next the username and hostname, if any...
  if (host)
  {
    const char	*hostptr;		// Pointer into hostname
    int		have_ipv6;		// Do we have an IPv6 address?

    if (username && *username)
    {
      // Add username@ first...
      ptr = http_copy_encode(ptr, username, end, "/?#[]@", NULL, encoding & HTTP_URI_CODING_USERNAME);

      if (!ptr)
        goto assemble_overflow;

      if (ptr < end)
	*ptr++ = '@';
      else
        goto assemble_overflow;
    }

    // Then add the hostname.  Since IPv6 is a particular pain to deal
    // with, we have several special cases to deal with.  If we get
    // an IPv6 address with brackets around it, assume it is already in
    // URI format.  Since DNS-SD service names can sometimes look like
    // raw IPv6 addresses, we specifically look for "._tcp" in the name,
    // too...
    for (hostptr = host, have_ipv6 = strchr(host, ':') && !strstr(host, "._tcp"); *hostptr && have_ipv6; hostptr ++)
    {
      if (*hostptr != ':' && !isxdigit(*hostptr & 255))
      {
        have_ipv6 = *hostptr == '%';
        break;
      }
    }

    if (have_ipv6)
    {
      // We have a raw IPv6 address...
      if (strchr(host, '%') && !(encoding & HTTP_URI_CODING_RFC6874))
      {
        // We have a link-local address, add "[v1." prefix...
	if ((ptr + 4) < end)
	{
	  *ptr++ = '[';
	  *ptr++ = 'v';
	  *ptr++ = '1';
	  *ptr++ = '.';
	}
	else
	{
          goto assemble_overflow;
        }
      }
      else
      {
        // We have a normal (or RFC 6874 link-local) address, add "[" prefix...
	if (ptr < end)
	  *ptr++ = '[';
	else
          goto assemble_overflow;
      }

      // Copy the rest of the IPv6 address, and terminate with "]".
      while (ptr < end && *host)
      {
        if (*host == '%')
        {
          // Convert/encode zone separator
          if (encoding & HTTP_URI_CODING_RFC6874)
          {
            if (ptr >= (end - 2))
              goto assemble_overflow;

            *ptr++ = '%';
            *ptr++ = '2';
            *ptr++ = '5';
          }
          else
          {
	    *ptr++ = '+';
	  }

	  host ++;
	}
	else
	{
	  *ptr++ = *host++;
	}
      }

      if (*host)
        goto assemble_overflow;

      if (ptr < end)
	*ptr++ = ']';
      else
        goto assemble_overflow;
    }
    else
    {
      // Otherwise, just copy the host string (the extra chars are not in the
      // "reg-name" ABNF rule; anything <= SP or >= DEL plus % gets automatically
      // percent-encoded.
      ptr = http_copy_encode(ptr, host, end, "\"#/:<>?@[\\]^`{|}", NULL, encoding & HTTP_URI_CODING_HOSTNAME);

      if (!ptr)
        goto assemble_overflow;
    }

    // Finish things off with the port number...
    if (port > 0)
    {
      snprintf(ptr, (size_t)(end - ptr + 1), ":%d", port);
      ptr += strlen(ptr);

      if (ptr >= end)
	goto assemble_overflow;
    }
  }

  // Last but not least, add the resource string...
  if (resource)
  {
    char	*query;			// Pointer to query string

    // Copy the resource string up to the query string if present...
    query = strchr(resource, '?');
    ptr   = http_copy_encode(ptr, resource, end, NULL, "?", encoding & HTTP_URI_CODING_RESOURCE);
    if (!ptr)
      goto assemble_overflow;

    if (query)
    {
      // Copy query string without encoding...
      ptr = http_copy_encode(ptr, query, end, NULL, NULL, encoding & HTTP_URI_CODING_QUERY);
      if (!ptr)
	goto assemble_overflow;
    }
  }
  else if (ptr < end)
  {
    *ptr++ = '/';
  }
  else
  {
    goto assemble_overflow;
  }

  // Nul-terminate the URI buffer and return with no errors...
  *ptr = '\0';

  return (HTTP_URI_STATUS_OK);

  // Clear the URI string and return an overflow error; I don't usually
  // like goto's, but in this case it makes sense...
  assemble_overflow:

  *uri = '\0';
  return (HTTP_URI_STATUS_OVERFLOW);
}


//
// 'httpAssembleURIf()' - Assemble a uniform resource identifier from its components with a formatted resource.
//
// This function creates a formatted version of the resource string
// argument "resourcef" and escapes reserved characters in the URI
// depending on the value of the "encoding" argument.  You should use
// this function in place of traditional string functions whenever
// you need to create a URI string.
//
// @since CUPS 1.2/macOS 10.5@
//

http_uri_status_t			// O - URI status
httpAssembleURIf(
    http_uri_coding_t encoding,		// I - Encoding flags
    char              *uri,		// I - URI buffer
    int               urilen,		// I - Size of URI buffer
    const char        *scheme,		// I - Scheme name
    const char        *username,	// I - Username
    const char        *host,		// I - Hostname or address
    int               port,		// I - Port number
    const char        *resourcef,	// I - Printf-style resource
    ...)				// I - Additional arguments as needed
{
  va_list	ap;			// Pointer to additional arguments
  char		resource[1024];		// Formatted resource string
  int		bytes;			// Bytes in formatted string


  // Range check input...
  if (!uri || urilen < 1 || !scheme || port < 0 || !resourcef)
  {
    if (uri)
      *uri = '\0';

    return (HTTP_URI_STATUS_BAD_ARGUMENTS);
  }

  // Format the resource string and assemble the URI...
  va_start(ap, resourcef);
  bytes = vsnprintf(resource, sizeof(resource), resourcef, ap);
  va_end(ap);

  if ((size_t)bytes >= sizeof(resource))
  {
    *uri = '\0';
    return (HTTP_URI_STATUS_OVERFLOW);
  }
  else
  {
    return (httpAssembleURI(encoding,  uri, urilen, scheme, username, host, port, resource));
  }
}


//
// 'httpAssembleUUID()' - Assemble a name-based UUID URN conforming to RFC 4122.
//
// This function creates a unique 128-bit identifying number using the server
// name, port number, random data, and optionally an object name and/or object
// number.  The result is formatted as a UUID URN as defined in RFC 4122.
//
// The buffer needs to be at least 46 bytes in size.
//
// @since CUPS 1.7/macOS 10.9@
//

char *					// I - UUID string
httpAssembleUUID(const char *server,	// I - Server name
		 int        port,	// I - Port number
		 const char *name,	// I - Object name or NULL
		 int        number,	// I - Object number or 0
		 char       *buffer,	// I - String buffer
		 size_t     bufsize)	// I - Size of buffer
{
  char			data[1024];	// Source string for MD5
  unsigned char		md5sum[16];	// MD5 digest/sum


  // Build a version 3 UUID conforming to RFC 4122.
  //
  // Start with the MD5 sum of the server, port, object name and
  // number, and some random data on the end.
  snprintf(data, sizeof(data), "%s:%d:%s:%d:%04x:%04x", server, port, name ? name : server, number, (unsigned)CUPS_RAND() & 0xffff, (unsigned)CUPS_RAND() & 0xffff);

  cupsHashData("md5", (unsigned char *)data, strlen(data), md5sum, sizeof(md5sum));

  // Generate the UUID from the MD5...
  snprintf(buffer, bufsize, "urn:uuid:%02x%02x%02x%02x-%02x%02x-%02x%02x-%02x%02x-%02x%02x%02x%02x%02x%02x", md5sum[0], md5sum[1], md5sum[2], md5sum[3], md5sum[4], md5sum[5], (md5sum[6] & 15) | 0x30, md5sum[7], (md5sum[8] & 0x3f) | 0x40, md5sum[9], md5sum[10], md5sum[11], md5sum[12], md5sum[13], md5sum[14], md5sum[15]);

  return (buffer);
}


//
// 'httpDecode64()' - Base64-decode a string.
//
// This function is deprecated. Use the httpDecode64_2() function instead
// which provides buffer length arguments.
//
// @deprecated@ @exclude all@
//

char *					// O - Decoded string
httpDecode64(char       *out,		// I - String to write to
             const char *in)		// I - String to read from
{
  size_t	outlen;			// Output buffer length


  // Use the old maximum buffer size for binary compatibility...
  outlen = 512;

  return (httpDecode64_3(out, &outlen, in, NULL));
}


//
// 'httpDecode64_2()' - Base64-decode a string.
//
// The caller must initialize "outlen" to the maximum size of the decoded
// string before calling @code httpDecode64_2@.  On return "outlen" contains the
// decoded length of the string.
//
// @deprecsted@ @exclude all@
//

char *					// O  - Decoded string
httpDecode64_2(char       *out,		// I  - String to write to
	       int        *outlen,	// IO - Size of output string
               const char *in)		// I  - String to read from
{
  size_t	templen;		// Temporary length
  char		*ret;			// Return value


  // Range check input...
  if (!outlen || *outlen < 1)
    return (NULL);

  // Decode...
  templen = (size_t)*outlen;
  ret     = httpDecode64_3(out, &templen, in, NULL);

  // Save return values...
  *outlen = (int)templen;

  return (ret);
}


//
// 'httpDecode64_3()' - Base64-decode a string.
//
// This function decodes a Base64 string as defined by RFC 4648.  The caller
// must initialize "outlen" to the maximum size of the decoded string.  On
// return "outlen" contains the decoded length of the string and "end" (if not
// `NULL`) points to the end of the Base64 data that has been decoded.
//
// This function always reserves one byte in the output buffer for a nul
// terminating character, even if the result is not a regular string.  Callers
// should ensure that the output buffer is at least one byte larger than the
// expected size, for example 33 bytes for a SHA-256 hash which is 32 bytes in
// length.
//
// This function supports both Base64 and Base64url strings.
//
// @since CUPS 2.5@
//

char *					// O  - Decoded string or `NULL` on error
httpDecode64_3(char       *out,		// I  - String to write to
	       size_t     *outlen,	// IO - Size of output string
               const char *in,		// I  - String to read from
               const char **end)	// O  - Pointer to end of Base64 data (`NULL` if don't care)
{
  int		pos;			// Bit position
  unsigned	base64;			// Value of this character
  char		*outptr,		// Output pointer
		*outend;		// End of output buffer


  // Range check input...
  if (!out || !outlen || *outlen < 1 || !in)
    return (NULL);

  if (!*in)
  {
    *out    = '\0';
    *outlen = 0;

    if (end)
      *end = in;

    return (out);
  }

  // Convert from base-64 to bytes...
  for (outptr = out, outend = out + *outlen - 1, pos = 0; *in != '\0'; in ++)
  {
    // Decode this character into a number from 0 to 63...
    if (*in >= 'A' && *in <= 'Z')
      base64 = (unsigned)(*in - 'A');
    else if (*in >= 'a' && *in <= 'z')
      base64 = (unsigned)(*in - 'a' + 26);
    else if (*in >= '0' && *in <= '9')
      base64 = (unsigned)(*in - '0' + 52);
    else if (*in == '+' || *in == '-')
      base64 = 62;
    else if (*in == '/' || *in == '_')
      base64 = 63;
    else if (*in == '=')
      break;
    else if (isspace(*in & 255))
      continue;
    else
      break;

    // Store the result in the appropriate chars...
    switch (pos)
    {
      case 0 :
          if (outptr < outend)
            *outptr = (char)(base64 << 2);
	  pos ++;
	  break;
      case 1 :
          if (outptr < outend)
            *outptr++ |= (char)((base64 >> 4) & 3);
          if (outptr < outend)
	    *outptr = (char)((base64 << 4) & 255);
	  pos ++;
	  break;
      case 2 :
          if (outptr < outend)
            *outptr++ |= (char)((base64 >> 2) & 15);
          if (outptr < outend)
	    *outptr = (char)((base64 << 6) & 255);
	  pos ++;
	  break;
      case 3 :
          if (outptr < outend)
            *outptr++ |= (char)base64;
	  pos = 0;
	  break;
    }
  }

  // Add a trailing nul...
  *outptr = '\0';

  // Skip trailing '='...
  while (*in == '=')
    in ++;

  // Return the decoded string, next input pointer, and size...
  *outlen = (size_t)(outptr - out);

  if (end)
    *end = in;

  return (out);
}


//
// 'httpEncode64()' - Base64-encode a string.
//
// This function is deprecated. Use the httpEncode64_2() function instead
// which provides buffer length arguments.
//
// @deprecated@ @exclude all@
//

char *					// O - Encoded string
httpEncode64(char       *out,		// I - String to write to
             const char *in)		// I - String to read from
{
  return (httpEncode64_2(out, 512, in, (int)strlen(in)));
}


//
// 'httpEncode64_2()' - Base64-encode a string.
//
// @deprecated@ @exclude all@
//

char *					// O - Encoded string
httpEncode64_2(char       *out,		// I - String to write to
	       int        outlen,	// I - Maximum size of output string
               const char *in,		// I - String to read from
	       int        inlen)	// I - Size of input string
{
  return (httpEncode64_3(out, outlen, in, inlen, false));
}


//
// 'httpEncode64_3()' - Base64-encode a string.
//
// This function encodes a Base64 string as defined by RFC 4648.  The "url"
// parameter controls whether the original Base64 ("url" = `false`) or the
// Base64url ("url" = `true`) alphabet is used.
//
// @since CUPS 2.5@
//

char *					// O - Encoded string
httpEncode64_3(char       *out,		// I - String to write to
	       size_t     outlen,	// I - Maximum size of output string
               const char *in,		// I - String to read from
	       size_t     inlen,	// I - Size of input string
	       bool       url)		// I - `true` for Base64url, `false` for Base64
{
  char		*outptr,		// Output pointer
		*outend;		// End of output buffer
  const char	*alpha;			// Alphabet
  static const char *base64 =		// Base64 alphabet
    "ABCDEFGHIJKLMNOPQRSTUVWXYZabcdefghijklmnopqrstuvwxyz0123456789+/";
  static const char *base64url =	// Base64url alphabet
    "ABCDEFGHIJKLMNOPQRSTUVWXYZabcdefghijklmnopqrstuvwxyz0123456789-_";


  // Range check input...
  if (!out || outlen < 1 || !in)
    return (NULL);

  // Encode bytes...
  alpha = url ? base64url : base64;

  for (outptr = out, outend = out + outlen - 1; inlen > 0; in ++, inlen --)
  {
    // Encode the up to 3 characters as 4 Base64 numbers...
    if (outptr < outend)
      *outptr ++ = alpha[(in[0] & 255) >> 2];

    if (outptr < outend)
    {
      if (inlen > 1)
        *outptr ++ = alpha[(((in[0] & 255) << 4) | ((in[1] & 255) >> 4)) & 63];
      else
        *outptr ++ = alpha[((in[0] & 255) << 4) & 63];
    }

    in ++;
    inlen --;
    if (inlen <= 0)
    {
      if (!url && outptr < outend)
	*outptr ++ = '=';
      if (!url && outptr < outend)
	*outptr ++ = '=';
      break;
    }

    if (outptr < outend)
    {
      if (inlen > 1)
        *outptr ++ = alpha[(((in[0] & 255) << 2) | ((in[1] & 255) >> 6)) & 63];
      else
        *outptr ++ = alpha[((in[0] & 255) << 2) & 63];
    }

    in ++;
    inlen --;
    if (inlen <= 0)
    {
      if (!url && outptr < outend)
        *outptr ++ = '=';
      break;
    }

    if (outptr < outend)
      *outptr ++ = alpha[in[0] & 63];
  }

  *outptr = '\0';

  // Return the encoded string...
  return (out);
}


//
// 'httpGetDateString()' - Get a formatted date/time string from a time value.
//
// @deprecated@ @exclude all@
//

const char *				// O - Date/time string
httpGetDateString(time_t t)		// I - Time in seconds
{
  _cups_globals_t *cg = _cupsGlobals();	// Pointer to library globals


  return (httpGetDateString2(t, cg->http_date, sizeof(cg->http_date)));
}


//
// 'httpGetDateString2()' - Get a formatted date/time string from a time value.
//
// @since CUPS 1.2/macOS 10.5@
//

const char *				// O - Date/time string
httpGetDateString2(time_t t,		// I - Time in seconds
                   char   *s,		// I - String buffer
		   int    slen)		// I - Size of string buffer
{
  struct tm	tdate;			// UNIX date/time data


  gmtime_r(&t, &tdate);

  snprintf(s, (size_t)slen, "%s, %02d %s %d %02d:%02d:%02d GMT", http_days[tdate.tm_wday], tdate.tm_mday, http_months[tdate.tm_mon], tdate.tm_year + 1900, tdate.tm_hour, tdate.tm_min, tdate.tm_sec);

  return (s);
}


//
// 'httpGetDateTime()' - Get a time value from a formatted date/time string.
//

time_t					// O - Time in seconds
httpGetDateTime(const char *s)		// I - Date/time string
{
  int		i;			// Looping var
  char		mon[16];		// Abbreviated month name
  int		day, year;		// Day of month and year
  int		hour, min, sec;		// Time
  int		days;			// Number of days since 1970
  static const int normal_days[] =	// Days to a month, normal years
		{ 0, 31, 59, 90, 120, 151, 181, 212, 243, 273, 304, 334, 365 };
  static const int leap_days[] =	// Days to a month, leap years
		{ 0, 31, 60, 91, 121, 152, 182, 213, 244, 274, 305, 335, 366 };


  DEBUG_printf("2httpGetDateTime(s=\"%s\")", s);

  // Extract the date and time from the formatted string...
  if (sscanf(s, "%*s%d%15s%d%d:%d:%d", &day, mon, &year, &hour, &min, &sec) < 6)
    return (0);

  DEBUG_printf("4httpGetDateTime: day=%d, mon=\"%s\", year=%d, hour=%d, min=%d, sec=%d", day, mon, year, hour, min, sec);

  // Check for invalid year (RFC 7231 says it's 4DIGIT)
  if (year > 9999)
    return (0);

  // Convert the month name to a number from 0 to 11.
  for (i = 0; i < 12; i ++)
  {
    if (!_cups_strcasecmp(mon, http_months[i]))
      break;
  }

  if (i >= 12)
    return (0);

  DEBUG_printf("4httpGetDateTime: i=%d", i);

  // Now convert the date and time to a UNIX time value in seconds since
  // 1970.  We can't use mktime() since the timezone may not be UTC but
  // the date/time string *is* UTC.
  if ((year & 3) == 0 && ((year % 100) != 0 || (year % 400) == 0))
    days = leap_days[i] + day - 1;
  else
    days = normal_days[i] + day - 1;

  DEBUG_printf("4httpGetDateTime: days=%d", days);

  days += (year - 1970) * 365 +		// 365 days per year (normally)
          ((year - 1) / 4 - 492) -	// + leap days
	  ((year - 1) / 100 - 19) +	// - 100 year days
          ((year - 1) / 400 - 4);	// + 400 year days

  DEBUG_printf("4httpGetDateTime: days=%d\n", days);

  return (days * 86400 + hour * 3600 + min * 60 + sec);
}


//
// 'httpSeparate()' - Separate a Universal Resource Identifier into its
//                    components.
//
// This function is deprecated; use the httpSeparateURI() function instead.
//
// @deprecated@ @exclude all@
//

void
httpSeparate(const char *uri,		// I - Universal Resource Identifier
             char       *scheme,	// O - Scheme [32] (http, https, etc.)
	     char       *username,	// O - Username [1024]
	     char       *host,		// O - Hostname [1024]
	     int        *port,		// O - Port number to use
             char       *resource)	// O - Resource/filename [1024]
{
  httpSeparateURI(HTTP_URI_CODING_ALL, uri, scheme, 32, username, HTTP_MAX_URI, host, HTTP_MAX_URI, port, resource, HTTP_MAX_URI);
}


//
// 'httpSeparate2()' - Separate a Universal Resource Identifier into its
//                     components.
//
// This function is deprecated; use the httpSeparateURI() function instead.
//
// @deprecated@ @exclude all@
//

void
httpSeparate2(const char *uri,		// I - Universal Resource Identifier
              char       *scheme,	// O - Scheme (http, https, etc.)
	      int        schemelen,	// I - Size of scheme buffer
	      char       *username,	// O - Username
	      int        usernamelen,	// I - Size of username buffer
	      char       *host,		// O - Hostname
	      int        hostlen,	// I - Size of hostname buffer
	      int        *port,		// O - Port number to use
              char       *resource,	// O - Resource/filename
	      int        resourcelen)	// I - Size of resource buffer
{
  httpSeparateURI(HTTP_URI_CODING_ALL, uri, scheme, schemelen, username, usernamelen, host, hostlen, port, resource, resourcelen);
}


//
// 'httpSeparateURI()' - Separate a Universal Resource Identifier into its
//                       components.
//
// @since CUPS 1.2/macOS 10.5@
//

http_uri_status_t			// O - Result of separation
httpSeparateURI(
    http_uri_coding_t decoding,		// I - Decoding flags
    const char        *uri,		// I - Universal Resource Identifier
    char              *scheme,		// O - Scheme (http, https, etc.)
    int               schemelen,	// I - Size of scheme buffer
    char              *username,	// O - Username
    int               usernamelen,	// I - Size of username buffer
    char              *host,		// O - Hostname
    int               hostlen,		// I - Size of hostname buffer
    int               *port,		// O - Port number to use
    char              *resource,	// O - Resource/filename
    int               resourcelen)	// I - Size of resource buffer
{
  char			*ptr,		// Pointer into string...
			*end;		// End of string
  const char		*sep;		// Separator character
  http_uri_status_t	status;		// Result of separation


  // Initialize everything to blank...
  if (scheme && schemelen > 0)
    *scheme = '\0';

  if (username && usernamelen > 0)
    *username = '\0';

  if (host && hostlen > 0)
    *host = '\0';

  if (port)
    *port = 0;

  if (resource && resourcelen > 0)
    *resource = '\0';

  // Range check input...
  if (!uri || !port || !scheme || schemelen <= 0 || !username || usernamelen <= 0 || !host || hostlen <= 0 || !resource || resourcelen <= 0)
    return (HTTP_URI_STATUS_BAD_ARGUMENTS);

  if (!*uri)
    return (HTTP_URI_STATUS_BAD_URI);

  // Grab the scheme portion of the URI...
  status = HTTP_URI_STATUS_OK;

  if (!strncmp(uri, "//", 2))
  {
    // Workaround for HP IPP client bug...
    cupsCopyString(scheme, "ipp", (size_t)schemelen);
    status = HTTP_URI_STATUS_MISSING_SCHEME;
  }
  else if (*uri == '/')
  {
    // Filename...
    cupsCopyString(scheme, "file", (size_t)schemelen);
    status = HTTP_URI_STATUS_MISSING_SCHEME;
  }
  else
  {
    // Standard URI with scheme...
    for (ptr = scheme, end = scheme + schemelen - 1; *uri && *uri != ':' && ptr < end;)
    {
      if (strchr("ABCDEFGHIJKLMNOPQRSTUVWXYZ"
                 "abcdefghijklmnopqrstuvwxyz"
		 "0123456789-+.", *uri) != NULL)
        *ptr++ = *uri++;
      else
        break;
    }

    *ptr = '\0';

    if (*uri != ':' || *scheme == '.' || !*scheme)
    {
      *scheme = '\0';
      return (HTTP_URI_STATUS_BAD_SCHEME);
    }

    uri ++;
  }

  // Set the default port number...
  if (!strcmp(scheme, "http"))
    *port = 80;
  else if (!strcmp(scheme, "https"))
    *port = 443;
  else if (!strcmp(scheme, "ipp") || !strcmp(scheme, "ipps"))
    *port = 631;
  else if (!_cups_strcasecmp(scheme, "lpd"))
    *port = 515;
  else if (!strcmp(scheme, "socket"))	// Not yet registered with IANA...
    *port = 9100;
  else if (strcmp(scheme, "file") && strcmp(scheme, "mailto") && strcmp(scheme, "tel"))
    status = HTTP_URI_STATUS_UNKNOWN_SCHEME;

  // Now see if we have a hostname...
  if (!strncmp(uri, "//", 2))
  {
    // Yes, extract it...
    uri += 2;

    // Grab the username, if any...
    if ((sep = strpbrk(uri, "@/")) != NULL && *sep == '@')
    {
      // Get a username:password combo...
      uri = http_copy_decode(username, uri, usernamelen, "@", decoding & HTTP_URI_CODING_USERNAME);

      if (!uri)
      {
        *username = '\0';
        return (HTTP_URI_STATUS_BAD_USERNAME);
      }

      uri ++;
    }

    // Then the hostname/IP address...
    if (*uri == '[')
    {
      // Grab IPv6 address...
      uri ++;
      if (*uri == 'v')
      {
        // Skip IPvFuture ("vXXXX.") prefix...
        uri ++;

        while (isxdigit(*uri & 255))
          uri ++;

        if (*uri != '.')
        {
	  *host = '\0';
	  return (HTTP_URI_STATUS_BAD_HOSTNAME);
        }

        uri ++;
      }

      uri = http_copy_decode(host, uri, hostlen, "]", decoding & HTTP_URI_CODING_HOSTNAME);

      if (!uri)
      {
        *host = '\0';
        return (HTTP_URI_STATUS_BAD_HOSTNAME);
      }

      // Validate value...
      if (*uri != ']')
      {
        *host = '\0';
        return (HTTP_URI_STATUS_BAD_HOSTNAME);
      }

      uri ++;

      for (ptr = host; *ptr; ptr ++)
      {
        if (*ptr == '+')
	{
	  // Convert zone separator to % and stop here...
	  *ptr = '%';
	  break;
	}
	else if (*ptr == '%')
	{
	  // Stop at zone separator (RFC 6874)
	  break;
	}
	else if (*ptr != ':' && *ptr != '.' && !isxdigit(*ptr & 255))
	{
	  *host = '\0';
	  return (HTTP_URI_STATUS_BAD_HOSTNAME);
	}
      }
    }
    else
    {
      // Validate the hostname or IPv4 address first...
      for (ptr = (char *)uri; *ptr; ptr ++)
      {
        if (strchr(":?/", *ptr))
	  break;
        else if (!strchr("abcdefghijklmnopqrstuvwxyz"	// unreserved
			 "ABCDEFGHIJKLMNOPQRSTUVWXYZ"	// unreserved
			 "0123456789"			// unreserved
	        	 "-._~"				// unreserved
			 "%"				// pct-encoded
			 "!$&'()*+,;="			// sub-delims
			 "\\", *ptr))			// SMB domain
	{
	  *host = '\0';
	  return (HTTP_URI_STATUS_BAD_HOSTNAME);
	}
      }

      // Then copy the hostname or IPv4 address to the buffer...
      uri = http_copy_decode(host, uri, hostlen, ":?/", decoding & HTTP_URI_CODING_HOSTNAME);

      if (!uri)
      {
        *host = '\0';
        return (HTTP_URI_STATUS_BAD_HOSTNAME);
      }
    }

    // Validate hostname for file scheme - only empty and localhost are
    // acceptable.
    if (!strcmp(scheme, "file") && strcmp(host, "localhost") && host[0])
    {
      *host = '\0';
      return (HTTP_URI_STATUS_BAD_HOSTNAME);
    }

    // See if we have a port number...
    if (*uri == ':')
    {
      // Yes, collect the port number...
      if (!isdigit(uri[1] & 255))
      {
        *port = 0;
        return (HTTP_URI_STATUS_BAD_PORT);
      }

      *port = (int)strtol(uri + 1, (char **)&uri, 10);

      if (*port <= 0 || *port > 65535)
      {
        *port = 0;
        return (HTTP_URI_STATUS_BAD_PORT);
      }

      if (*uri != '/' && *uri)
      {
        *port = 0;
        return (HTTP_URI_STATUS_BAD_PORT);
      }
    }
  }

  // The remaining portion is the resource string...
  if (*uri == '?' || !*uri)
  {
    // Hostname but no path...
    status    = HTTP_URI_STATUS_MISSING_RESOURCE;
    *resource = '/';

    // Copy any query string...
    if (*uri == '?')
      uri = http_copy_decode(resource + 1, uri, resourcelen - 1, NULL, decoding & HTTP_URI_CODING_QUERY);
    else
      resource[1] = '\0';
  }
  else
  {
    uri = http_copy_decode(resource, uri, resourcelen, "?", decoding & HTTP_URI_CODING_RESOURCE);

    if (uri && *uri == '?')
    {
      // Concatenate any query string...
      char *resptr = resource + strlen(resource);

      uri = http_copy_decode(resptr, uri, resourcelen - (int)(resptr - resource), NULL, decoding & HTTP_URI_CODING_QUERY);
    }
  }

  if (!uri)
  {
    *resource = '\0';
    return (HTTP_URI_STATUS_BAD_RESOURCE);
  }

  // Return the URI separation status...
  return (status);
}


//
// '_httpSetDigestAuthString()' - Calculate a Digest authentication response using the appropriate RFC 2068/2617/7616 algorithm.
//

int					// O - 1 on success, 0 on failure
_httpSetDigestAuthString(
    http_t     *http,			// I - HTTP connection
    const char *nonce,			// I - Nonce value
    const char *method,			// I - HTTP method
    const char *resource)		// I - HTTP resource path
{
  char		kd[65],			// Final MD5/SHA-256 digest
		ha1[65],		// Hash of username:realm:password
		ha2[65],		// Hash of method:request-uri
		username[HTTP_MAX_VALUE],
					// username:password
		*password,		// Pointer to password
		temp[1024],		// Temporary string
		digest[1024];		// Digest auth data
  unsigned char	hash[32];		// Hash buffer
  size_t	hashsize;		// Size of hash
  _cups_globals_t *cg = _cupsGlobals();	// Per-thread globals


<<<<<<< HEAD
  DEBUG_printf(("2_httpSetDigestAuthString(http=%p, nonce=\"%s\", method=\"%s\", resource=\"%s\", qop=\"%s\")", (void *)http, nonce, method, resource,(http->qop[0]?http->qop:"")));
=======
  DEBUG_printf("2_httpSetDigestAuthString(http=%p, nonce=\"%s\", method=\"%s\", resource=\"%s\")", (void *)http, nonce, method, resource);
>>>>>>> 5b027e64

  if (nonce && *nonce && strcmp(nonce, http->nonce))
  {
    cupsCopyString(http->nonce, nonce, sizeof(http->nonce));

    if (nonce == http->nextnonce)
      http->nextnonce[0] = '\0';

    http->nonce_count = 1;
  }
  else
  {
    http->nonce_count ++;
  }

  cupsCopyString(username, http->userpass, sizeof(username));
  if ((password = strchr(username, ':')) != NULL)
    *password++ = '\0';
  else
    return (0);

  if (http->qop[0])
  {
<<<<<<< HEAD
   /*
    * Follow RFC 2617/7616...
    */

    int		i;			/* Looping var */
    char	cnonce[65];		/* cnonce value */
    const char	*hashalg;		/* Hashing algorithm */
    const char	*qop;			/* quality of protection */

    DEBUG_puts("3_httpSetDigestAuthString: Follow RFC 2617/7616...");
=======
    // Follow RFC 2617/7616...
    int		i;			// Looping var
    char	cnonce[65];		// cnonce value
    const char	*hashalg;		// Hashing algorithm
>>>>>>> 5b027e64

    for (i = 0; i < 64; i ++)
      cnonce[i] = "0123456789ABCDEF"[CUPS_RAND() & 15];
    cnonce[64] = '\0';

    if (!_cups_strcasecmp(http->qop, "auth"))
    {
     /*
      * RFC 2617: "auth" | "auth-int" | token
      */

      qop = "auth";
    }
    else
    {
     /*
      * Some other qop we don't support, skip this one...
      */

      return (0);
    }

    if (!_cups_strcasecmp(http->algorithm, "MD5"))
    {
      // RFC 2617 Digest with MD5
      if (cg->digestoptions == _CUPS_DIGESTOPTIONS_DENYMD5)
      {
	DEBUG_puts("3_httpSetDigestAuthString: MD5 Digest is disabled.");
	return (0);
      }

      hashalg = "md5";
    }
    else if (!_cups_strcasecmp(http->algorithm, "SHA-256"))
    {
      // RFC 7616 Digest with SHA-256
      hashalg = "sha2-256";
    }
    else
    {
      // Some other algorithm we don't support, skip this one...
      return (0);
    }

    // Calculate digest value...

    // H(A1) = H(username:realm:password)
    snprintf(temp, sizeof(temp), "%s:%s:%s", username, http->realm, password);
    hashsize = (size_t)cupsHashData(hashalg, (unsigned char *)temp, strlen(temp), hash, sizeof(hash));
    cupsHashString(hash, hashsize, ha1, sizeof(ha1));

    // H(A2) = H(method:uri)
    snprintf(temp, sizeof(temp), "%s:%s", method, resource);
    hashsize = (size_t)cupsHashData(hashalg, (unsigned char *)temp, strlen(temp), hash, sizeof(hash));
    cupsHashString(hash, hashsize, ha2, sizeof(ha2));

<<<<<<< HEAD
    /* KD = H(H(A1):nonce:nc:cnonce:qop:H(A2)) */
    snprintf(temp, sizeof(temp), "%s:%s:%08x:%s:%s:%s", ha1, http->nonce, http->nonce_count, cnonce, qop, ha2);
=======
    // KD = H(H(A1):nonce:nc:cnonce:qop:H(A2))
    snprintf(temp, sizeof(temp), "%s:%s:%08x:%s:%s:%s", ha1, http->nonce, http->nonce_count, cnonce, "auth", ha2);
>>>>>>> 5b027e64
    hashsize = (size_t)cupsHashData(hashalg, (unsigned char *)temp, strlen(temp), hash, sizeof(hash));
    cupsHashString(hash, hashsize, kd, sizeof(kd));

    // Pass the RFC 2617/7616 WWW-Authenticate header...
    if (http->opaque[0])
<<<<<<< HEAD
      snprintf(digest, sizeof(digest), "username=\"%s\", realm=\"%s\", nonce=\"%s\", algorithm=%s, qop=%s, opaque=\"%s\", cnonce=\"%s\", nc=%08x, uri=\"%s\", response=\"%s\"", cupsUser(), http->realm, http->nonce, http->algorithm, qop, http->opaque, cnonce, http->nonce_count, resource, kd);
=======
      snprintf(digest, sizeof(digest), "username=\"%s\", realm=\"%s\", nonce=\"%s\", algorithm=%s, qop=auth, opaque=\"%s\", cnonce=\"%s\", nc=%08x, uri=\"%s\", response=\"%s\"", cupsGetUser(), http->realm, http->nonce, http->algorithm, http->opaque, cnonce, http->nonce_count, resource, kd);
>>>>>>> 5b027e64
    else
      snprintf(digest, sizeof(digest), "username=\"%s\", realm=\"%s\", nonce=\"%s\", algorithm=%s, qop=%s, cnonce=\"%s\", nc=%08x, uri=\"%s\", response=\"%s\"", username, http->realm, http->nonce, http->algorithm, qop, cnonce, http->nonce_count, resource, kd);
  }
  else
  {
    // Use old RFC 2069 Digest method...
    if (cg->digestoptions == _CUPS_DIGESTOPTIONS_DENYMD5)
    {
      DEBUG_puts("3_httpSetDigestAuthString: MD5 Digest is disabled.");
      return (0);
    }

<<<<<<< HEAD
    DEBUG_puts("3_httpSetDigestAuthString: Use old RFC 2069 Digest method...");

    /* H(A1) = H(username:realm:password) */
=======
    // H(A1) = H(username:realm:password)
>>>>>>> 5b027e64
    snprintf(temp, sizeof(temp), "%s:%s:%s", username, http->realm, password);
    hashsize = (size_t)cupsHashData("md5", (unsigned char *)temp, strlen(temp), hash, sizeof(hash));
    cupsHashString(hash, hashsize, ha1, sizeof(ha1));

    // H(A2) = H(method:uri)
    snprintf(temp, sizeof(temp), "%s:%s", method, resource);
    hashsize = (size_t)cupsHashData("md5", (unsigned char *)temp, strlen(temp), hash, sizeof(hash));
    cupsHashString(hash, hashsize, ha2, sizeof(ha2));

    // KD = H(H(A1):nonce:H(A2))
    snprintf(temp, sizeof(temp), "%s:%s:%s", ha1, http->nonce, ha2);
    hashsize = (size_t)cupsHashData("md5", (unsigned char *)temp, strlen(temp), hash, sizeof(hash));
    cupsHashString(hash, hashsize, kd, sizeof(kd));

    // Pass the old RFC 2069 WWW-Authenticate header...
    snprintf(digest, sizeof(digest), "username=\"%s\", realm=\"%s\", nonce=\"%s\", uri=\"%s\", response=\"%s\"", username, http->realm, http->nonce, resource, kd);
  }

  httpSetAuthString(http, "Digest", digest);

  return (1);
}


//
// 'httpStateString()' - Return the string describing a HTTP state value.
//
// @since CUPS 2.0/OS 10.10@
//

const char *				// O - State string
httpStateString(http_state_t state)	// I - HTTP state value
{
  if (state < HTTP_STATE_ERROR || state > HTTP_STATE_UNKNOWN_VERSION)
    return ("???");
  else
    return (http_states[state - HTTP_STATE_ERROR]);
}


//
// '_httpStatusString()' - Return the localized string describing a HTTP status code.
//
// The returned string is localized using the passed message catalog.
//

const char *				// O - Localized status string
_httpStatusString(cups_lang_t   *lang,	// I - Language
                  http_status_t status)	// I - HTTP status code
{
  const char	*s;			// Status string


  switch (status)
  {
    case HTTP_STATUS_ERROR :
        s = strerror(errno);
        break;
    case HTTP_STATUS_CONTINUE :
        s = _("Continue");
	break;
    case HTTP_STATUS_SWITCHING_PROTOCOLS :
        s = _("Switching Protocols");
	break;
    case HTTP_STATUS_OK :
        s = _("OK");
	break;
    case HTTP_STATUS_CREATED :
        s = _("Created");
	break;
    case HTTP_STATUS_ACCEPTED :
        s = _("Accepted");
	break;
    case HTTP_STATUS_NO_CONTENT :
        s = _("No Content");
	break;
    case HTTP_STATUS_MOVED_PERMANENTLY :
        s = _("Moved Permanently");
	break;
    case HTTP_STATUS_FOUND :
        s = _("Found");
	break;
    case HTTP_STATUS_SEE_OTHER :
        s = _("See Other");
	break;
    case HTTP_STATUS_NOT_MODIFIED :
        s = _("Not Modified");
	break;
    case HTTP_STATUS_BAD_REQUEST :
        s = _("Bad Request");
	break;
    case HTTP_STATUS_UNAUTHORIZED :
    case HTTP_STATUS_CUPS_AUTHORIZATION_CANCELED :
        s = _("Unauthorized");
	break;
    case HTTP_STATUS_FORBIDDEN :
        s = _("Forbidden");
	break;
    case HTTP_STATUS_NOT_FOUND :
        s = _("Not Found");
	break;
    case HTTP_STATUS_REQUEST_TOO_LARGE :
        s = _("Request Entity Too Large");
	break;
    case HTTP_STATUS_URI_TOO_LONG :
        s = _("URI Too Long");
	break;
    case HTTP_STATUS_UPGRADE_REQUIRED :
        s = _("Upgrade Required");
	break;
    case HTTP_STATUS_NOT_IMPLEMENTED :
        s = _("Not Implemented");
	break;
    case HTTP_STATUS_NOT_SUPPORTED :
        s = _("Not Supported");
	break;
    case HTTP_STATUS_EXPECTATION_FAILED :
        s = _("Expectation Failed");
	break;
    case HTTP_STATUS_SERVICE_UNAVAILABLE :
        s = _("Service Unavailable");
	break;
    case HTTP_STATUS_SERVER_ERROR :
        s = _("Internal Server Error");
	break;
    case HTTP_STATUS_CUPS_PKI_ERROR :
        s = _("SSL/TLS Negotiation Error");
	break;
    case HTTP_STATUS_CUPS_WEBIF_DISABLED :
        s = _("Web Interface is Disabled");
	break;

    default :
        s = _("Unknown");
	break;
  }

  return (_cupsLangString(lang, s));
}


//
// 'httpStatus()' - Return a short string describing a HTTP status code.
//
// @deprecated@ @exclude all@
//

const char *				// O - Localized status string
httpStatus(http_status_t status)	// I - HTTP status code
{
  return (httpStatusString(status));
}


//
// 'httpStatusString()' - Return a short string describing a HTTP status code.
//
// The returned string is localized to the current POSIX locale and is based
// on the status strings defined in RFC 7231.
//
// @since CUPS 2.5@
//

const char *				// O - Localized status string
httpStatusString(http_status_t status)	// I - HTTP status code
{
  _cups_globals_t *cg = _cupsGlobals();	// Global data


  if (!cg->lang_default)
    cg->lang_default = cupsLangDefault();

  return (_httpStatusString(cg->lang_default, status));
}

//
// 'httpURIStatusString()' - Return a string describing a URI status code.
//
// @since CUPS 2.0/OS 10.10@
//

const char *				// O - Localized status string
httpURIStatusString(
    http_uri_status_t status)		// I - URI status code
{
  const char	*s;			// Status string
  _cups_globals_t *cg = _cupsGlobals();	// Global data


  if (!cg->lang_default)
    cg->lang_default = cupsLangDefault();

  switch (status)
  {
    case HTTP_URI_STATUS_OVERFLOW :
	s = _("URI too large");
	break;
    case HTTP_URI_STATUS_BAD_ARGUMENTS :
	s = _("Bad arguments to function");
	break;
    case HTTP_URI_STATUS_BAD_RESOURCE :
	s = _("Bad resource in URI");
	break;
    case HTTP_URI_STATUS_BAD_PORT :
	s = _("Bad port number in URI");
	break;
    case HTTP_URI_STATUS_BAD_HOSTNAME :
	s = _("Bad hostname/address in URI");
	break;
    case HTTP_URI_STATUS_BAD_USERNAME :
	s = _("Bad username in URI");
	break;
    case HTTP_URI_STATUS_BAD_SCHEME :
	s = _("Bad scheme in URI");
	break;
    case HTTP_URI_STATUS_BAD_URI :
	s = _("Bad/empty URI");
	break;
    case HTTP_URI_STATUS_OK :
	s = _("OK");
	break;
    case HTTP_URI_STATUS_MISSING_SCHEME :
	s = _("Missing scheme in URI");
	break;
    case HTTP_URI_STATUS_UNKNOWN_SCHEME :
	s = _("Unknown scheme in URI");
	break;
    case HTTP_URI_STATUS_MISSING_RESOURCE :
	s = _("Missing resource in URI");
	break;

    default:
        s = _("Unknown");
	break;
  }

  return (_cupsLangString(cg->lang_default, s));
}


#ifndef HAVE_HSTRERROR
//
// '_cups_hstrerror()' - hstrerror() emulation function for Solaris and others.
//

const char *				// O - Error string
_cups_hstrerror(int error)		// I - Error number
{
  static const char * const errors[] =	// Error strings
		{
		  "OK",
		  "Host not found.",
		  "Try again.",
		  "Unrecoverable lookup error.",
		  "No data associated with name."
		};


  if (error < 0 || error > 4)
    return ("Unknown hostname lookup error.");
  else
    return (errors[error]);
}
#endif // !HAVE_HSTRERROR


//
// '_httpDecodeURI()' - Percent-decode a HTTP request URI.
//

char *					// O - Decoded URI or NULL on error
_httpDecodeURI(char       *dst,		// I - Destination buffer
               const char *src,		// I - Source URI
	       size_t     dstsize)	// I - Size of destination buffer
{
  if (http_copy_decode(dst, src, (int)dstsize, NULL, 1))
    return (dst);
  else
    return (NULL);
}


//
// '_httpEncodeURI()' - Percent-encode a HTTP request URI.
//

char *					// O - Encoded URI
_httpEncodeURI(char       *dst,		// I - Destination buffer
               const char *src,		// I - Source URI
	       size_t     dstsize)	// I - Size of destination buffer
{
  http_copy_encode(dst, src, dst + dstsize - 1, NULL, NULL, 1);
  return (dst);
}


//
// 'httpResolveURI()' - Resolve a DNS-SD URI.
//
// This function resolves a DNS-SD URI of the form
// "scheme://service-instance-name._protocol._tcp.domain/...".  The "options"
// parameter specifies a bitfield of resolution options including:
//
// - `HTTP_RESOLVE_DEFAULT`: Use default options
// - `HTTP_RESOLVE_FQDN`: Resolve the fully-qualified domain name instead of an IP address
// - `HTTP_RESOLVE_FAXOUT`: Resolve the FaxOut service instead of Print (IPP/IPPS)
//
// The "cb" parameter specifies a callback that allows resolution to be
// terminated.  The callback is provided the "cb_data" value and returns a
// `bool` value that is `true` to continue and `false` to stop.  If no callback
// is specified ("cb" is `NULL`), then this function will block up to 90 seconds
// to resolve the specified URI.
//

const char *				// O - Resolved URI
httpResolveURI(
    const char        *uri,		// I - DNS-SD URI
    char              *resolved_uri,	// I - Buffer for resolved URI
    size_t            resolved_size,	// I - Size of URI buffer
    http_resolve_t    options,		// I - Resolve options
    http_resolve_cb_t cb,		// I - Continue callback function
    void              *cb_data)		// I - Context pointer for callback
{
  char			scheme[32],	// URI components...
			userpass[256],
			hostname[1024],
			resource[1024];
  int			port;
#ifdef DEBUG
  http_uri_status_t	status;		// URI decode status
#endif // DEBUG


  DEBUG_printf("httpResolveURI(uri=\"%s\", resolved_uri=%p, resolved_size=" CUPS_LLFMT ", options=0x%x, cb=%p, cb_data=%p)", uri, (void *)resolved_uri, CUPS_LLCAST resolved_size, options, (void *)cb, cb_data);

  // Get the device URI...
#ifdef DEBUG
  if ((status = httpSeparateURI(HTTP_URI_CODING_ALL, uri, scheme, sizeof(scheme), userpass, sizeof(userpass), hostname, sizeof(hostname), &port, resource, sizeof(resource))) < HTTP_URI_STATUS_OK)
#else
  if (httpSeparateURI(HTTP_URI_CODING_ALL, uri, scheme, sizeof(scheme), userpass, sizeof(userpass), hostname, sizeof(hostname), &port, resource, sizeof(resource)) < HTTP_URI_STATUS_OK)
#endif // DEBUG
  {
    DEBUG_printf("2httpResolveURI: httpSeparateURI returned %d.", status);
    DEBUG_puts("1httpResolveURI: Returning NULL");
    return (NULL);
  }

  // Resolve it as needed...
  if (strstr(hostname, "._tcp"))
  {
    time_t		domain_time,	// Domain lookup time, if any
			end_time;	// End time for resolve
    cups_dnssd_t	*dnssd;		// DNS-SD context
    uint32_t		if_index;	// Interface index
    char		name[256],	// Service instance name
			regtype[256],	// Registration type
			domain[256],	// Domain name
			*uuid,		// Pointer to UUID in URI
			*uuidend;	// Pointer to end of UUID in URI
    _http_uribuf_t	uribuf;		// URI buffer

    // Separate the hostname into service name, registration type, and domain...
    if (!cupsDNSSDSeparateFullName(hostname, name, sizeof(name), regtype, sizeof(regtype), domain, sizeof(domain)))
    {
      DEBUG_puts("2httpResolveURI: Bad hostname, returning NULL");
      return (NULL);
    }

    if ((uuid = strstr(resource, "?uuid=")) != NULL)
    {
      *uuid = '\0';
      uuid  += 6;
      if ((uuidend = strchr(uuid, '&')) != NULL)
        *uuidend = '\0';
    }

    resolved_uri[0] = '\0';

    uribuf.buffer   = resolved_uri;
    uribuf.bufsize  = resolved_size;
    uribuf.options  = options;
    uribuf.resource = resource;
    uribuf.uuid     = uuid;

    DEBUG_printf("2httpResolveURI: Resolving name=\"%s\", regtype=\"%s\",  domain=\"%s\"\n", name, regtype, domain);

    uri = NULL;

    if (!strcmp(scheme, "ippusb"))
      if_index = CUPS_DNSSD_IF_INDEX_LOCAL;
    else
      if_index = CUPS_DNSSD_IF_INDEX_ANY;

    dnssd = cupsDNSSDNew(NULL, NULL);

    if (!cupsDNSSDResolveNew(dnssd, if_index, name, regtype, "local.", http_resolve_cb, &uribuf))
    {
      cupsDNSSDDelete(dnssd);
      return (NULL);
    }

    domain_time = time(NULL) + 2;
    end_time    = time(NULL) + 90;

    while (!resolved_uri[0] && time(NULL) < end_time)
    {
      // Start the domain resolve as needed...
      if (time(NULL) >= domain_time && _cups_strcasecmp(domain, "local."))
      {
	cupsDNSSDResolveNew(dnssd, if_index, name, regtype, domain, http_resolve_cb, &uribuf);
	domain_time = end_time;
      }

      // Sleep 1/4 second to allow time for resolve...
      usleep(250000);

      if (resolved_uri[0])
        break;
    }

    cupsDNSSDDelete(dnssd);

    // Save the results of the resolve...
    uri = *resolved_uri ? resolved_uri : NULL;
  }
  else
  {
    // Nothing more to do...
    cupsCopyString(resolved_uri, uri, resolved_size);
    uri = resolved_uri;
  }

  DEBUG_printf("2httpResolveURI: Returning \"%s\"", uri);

  return (uri);
}


//
// 'http_copy_decode()' - Copy and decode a URI.
//

static const char *			// O - New source pointer or NULL on error
http_copy_decode(char       *dst,	// O - Destination buffer
                 const char *src,	// I - Source pointer
		 size_t     dstsize,	// I - Destination size
		 const char *term,	// I - Terminating characters
		 int        decode)	// I - Decode %-encoded values
{
  char	*ptr,				// Pointer into buffer
	*end;				// End of buffer
  int	quoted;				// Quoted character


 /*
  * Copy the src to the destination until we hit a terminating character
  * or the end of the string.
  */

  for (ptr = dst, end = dst + dstsize - 1;
       *src && (!term || !strchr(term, *src));
       src ++)
    if (ptr < end)
    {
      if (*src == '%' && decode)
      {
        if (isxdigit(src[1] & 255) && isxdigit(src[2] & 255))
	{
	 /*
	  * Grab a hex-encoded character...
	  */

          src ++;
	  if (isalpha(*src))
	    quoted = (tolower(*src) - 'a' + 10) << 4;
	  else
	    quoted = (*src - '0') << 4;

          src ++;
	  if (isalpha(*src))
	    quoted |= tolower(*src) - 'a' + 10;
	  else
	    quoted |= *src - '0';

          *ptr++ = (char)quoted;
	}
	else
	{
	 /*
	  * Bad hex-encoded character...
	  */

	  *ptr = '\0';
	  return (NULL);
	}
      }
      else if ((*src & 255) <= 0x20 || (*src & 255) >= 0x7f)
      {
        *ptr = '\0';
        return (NULL);
      }
      else
	*ptr++ = *src;
    }

  *ptr = '\0';

  return (src);
}


//
// 'http_copy_encode()' - Copy and encode a URI.
//

static char *				// O - End of current URI
http_copy_encode(char       *dst,	// O - Destination buffer
                 const char *src,	// I - Source pointer
		 char       *dstend,	// I - End of destination buffer
                 const char *reserved,	// I - Extra reserved characters
		 const char *term,	// I - Terminating characters
		 int        encode)	// I - %-encode reserved chars?
{
  static const char hex[] = "0123456789ABCDEF";


  while (*src && dst < dstend)
  {
    if (term && *src == *term)
      return (dst);

    if (encode && (*src == '%' || *src <= ' ' || *src & 128 ||
                   (reserved && strchr(reserved, *src))))
    {
     /*
      * Hex encode reserved characters...
      */

      if ((dst + 2) >= dstend)
        break;

      *dst++ = '%';
      *dst++ = hex[(*src >> 4) & 15];
      *dst++ = hex[*src & 15];

      src ++;
    }
    else
      *dst++ = *src++;
  }

  *dst = '\0';

  if (*src)
    return (NULL);
  else
    return (dst);
}


//
// 'http_resolve_cb()' - Build a device URI for the given service name.
//

static void
http_resolve_cb(
    cups_dnssd_resolve_t *res,		// I - Resolver
    void                 *cb_data,	// I - Pointer to URI buffer
    cups_dnssd_flags_t   flags,		// I - Results flags
    uint32_t             if_index,	// I - Interface index
    const char           *fullname,	// I - Full service name
    const char           *host,		// I - Hostname
    uint16_t             port,		// I - Port number
    size_t               num_txt,	// I - Number of TXT key/value pairs
    cups_option_t        *txt)		// I - TXT key/value pairs
{
  _http_uribuf_t	*uribuf = (_http_uribuf_t *)cb_data;
					// URI buffer
  const char		*scheme,	// URI scheme
			*hostptr,	// Pointer into hostTarget
			*reskey,	// "rp" or "rfo"
			*resdefault;	// Default path
  char			fqdn[256];	// FQDN of the .local name
  const char		*value,		// Value from TXT record
			*resource;	// Resource path


  DEBUG_printf("4http_resolve_cb(res=%p, cb_data=%p, flags=%x, if_index=%u, fullname=\"%s\", host=\"%s\", port=%u, num_txt=%u, txt=%p)", (void *)res, cb_data, flags, if_index, fullname, host, port, (unsigned)num_txt, (void *)txt);

  // If we have a UUID, compare it...
  if (uribuf->uuid && (value = cupsGetOption("UUID", num_txt, txt)) != NULL)
  {
    if (_cups_strcasecmp(value, uribuf->uuid))
    {
      DEBUG_printf("5http_resolve_cb: Found UUID %s, looking for %s.", value, uribuf->uuid);
      return;
    }
  }

  // Figure out the scheme from the full name...
  if (strstr(fullname, "._ipps") || strstr(fullname, "._ipp-tls"))
    scheme = "ipps";
  else if (strstr(fullname, "._ipp") || strstr(fullname, "._fax-ipp"))
    scheme = "ipp";
  else if (strstr(fullname, "._http."))
    scheme = "http";
  else if (strstr(fullname, "._https."))
    scheme = "https";
  else if (strstr(fullname, "._printer."))
    scheme = "lpd";
  else if (strstr(fullname, "._pdl-datastream."))
    scheme = "socket";
  else
    scheme = "riousbprint";

  // Extract the "remote printer" key from the TXT record...
  if ((uribuf->options & HTTP_RESOLVE_FAXOUT) && (!strcmp(scheme, "ipp") || !strcmp(scheme, "ipps")) && !cupsGetOption("printer-type", num_txt, txt))
  {
    reskey     = "rfo";
    resdefault = "ipp/faxout";
  }
  else
  {
    reskey     = "rp";
    resdefault = "";
  }

  if ((resource = cupsGetOption(reskey, num_txt, txt)) != NULL)
  {
    // Use the resource path from the TXT record...
    if (*resource == '/')
    {
      // Value (incorrectly) has a leading slash already...
      resource ++;
    }
  }
  else
  {
    // Use the default resource path...
    resource = resdefault;
  }

  // Lookup the FQDN if needed...
  if ((uribuf->options & HTTP_RESOLVE_FQDN) && (hostptr = host + strlen(host) - 7) > host && !_cups_strcasecmp(hostptr, ".local."))
  {
    // OK, we got a .local name but the caller needs a real domain.  Start by
    // getting the IP address of the .local name and then do reverse-lookups...
    http_addrlist_t	*addrlist,	// List of addresses
			*addr;		// Current address

    DEBUG_printf("5http_resolve_cb: Looking up \"%s\".", host);

    snprintf(fqdn, sizeof(fqdn), "%d", ntohs(port));
    if ((addrlist = httpAddrGetList(host, AF_UNSPEC, fqdn)) != NULL)
    {
      for (addr = addrlist; addr; addr = addr->next)
      {
        int error = getnameinfo(&(addr->addr.addr), (socklen_t)httpAddrGetLength(&(addr->addr)), fqdn, sizeof(fqdn), NULL, 0, NI_NAMEREQD);

        if (!error)
	{
	  DEBUG_printf("5http_resolve_cb: Found \"%s\".", fqdn);

	  if ((hostptr = fqdn + strlen(fqdn) - 6) <= fqdn || _cups_strcasecmp(hostptr, ".local"))
	  {
	    host = fqdn;
	    break;
	  }
	}
#ifdef DEBUG
	else
	  DEBUG_printf("5http_resolve_cb: \"%s\" did not resolve: %d", httpAddrGetString(&(addr->addr), fqdn, sizeof(fqdn)), error);
#endif // DEBUG
      }

      httpAddrFreeList(addrlist);
    }
  }

  // Assemble the final URI...
  if ((!strcmp(scheme, "ipp") || !strcmp(scheme, "ipps")) && !strcmp(uribuf->resource, "/cups"))
    httpAssembleURIf(HTTP_URI_CODING_ALL, uribuf->buffer, uribuf->bufsize, scheme, NULL, host, port, "/%s?snmp=false", resource);
  else
    httpAssembleURIf(HTTP_URI_CODING_ALL, uribuf->buffer, uribuf->bufsize, scheme, NULL, host, port, "/%s", resource);

  DEBUG_printf("5http_resolve_cb: Resolved URI is \"%s\"...", uribuf->buffer);
}<|MERGE_RESOLUTION|>--- conflicted
+++ resolved
@@ -1155,11 +1155,7 @@
   _cups_globals_t *cg = _cupsGlobals();	// Per-thread globals
 
 
-<<<<<<< HEAD
-  DEBUG_printf(("2_httpSetDigestAuthString(http=%p, nonce=\"%s\", method=\"%s\", resource=\"%s\", qop=\"%s\")", (void *)http, nonce, method, resource,(http->qop[0]?http->qop:"")));
-=======
-  DEBUG_printf("2_httpSetDigestAuthString(http=%p, nonce=\"%s\", method=\"%s\", resource=\"%s\")", (void *)http, nonce, method, resource);
->>>>>>> 5b027e64
+  DEBUG_printf("2_httpSetDigestAuthString(http=%p, nonce=\"%s\", method=\"%s\", resource=\"%s\", qop=\"%s\")", (void *)http, nonce, method, resource, http->qop);
 
   if (nonce && *nonce && strcmp(nonce, http->nonce))
   {
@@ -1183,23 +1179,13 @@
 
   if (http->qop[0])
   {
-<<<<<<< HEAD
-   /*
-    * Follow RFC 2617/7616...
-    */
-
+    // Follow RFC 2617/7616...
     int		i;			/* Looping var */
     char	cnonce[65];		/* cnonce value */
     const char	*hashalg;		/* Hashing algorithm */
     const char	*qop;			/* quality of protection */
 
     DEBUG_puts("3_httpSetDigestAuthString: Follow RFC 2617/7616...");
-=======
-    // Follow RFC 2617/7616...
-    int		i;			// Looping var
-    char	cnonce[65];		// cnonce value
-    const char	*hashalg;		// Hashing algorithm
->>>>>>> 5b027e64
 
     for (i = 0; i < 64; i ++)
       cnonce[i] = "0123456789ABCDEF"[CUPS_RAND() & 15];
@@ -1256,23 +1242,14 @@
     hashsize = (size_t)cupsHashData(hashalg, (unsigned char *)temp, strlen(temp), hash, sizeof(hash));
     cupsHashString(hash, hashsize, ha2, sizeof(ha2));
 
-<<<<<<< HEAD
-    /* KD = H(H(A1):nonce:nc:cnonce:qop:H(A2)) */
+    // KD = H(H(A1):nonce:nc:cnonce:qop:H(A2))
     snprintf(temp, sizeof(temp), "%s:%s:%08x:%s:%s:%s", ha1, http->nonce, http->nonce_count, cnonce, qop, ha2);
-=======
-    // KD = H(H(A1):nonce:nc:cnonce:qop:H(A2))
-    snprintf(temp, sizeof(temp), "%s:%s:%08x:%s:%s:%s", ha1, http->nonce, http->nonce_count, cnonce, "auth", ha2);
->>>>>>> 5b027e64
     hashsize = (size_t)cupsHashData(hashalg, (unsigned char *)temp, strlen(temp), hash, sizeof(hash));
     cupsHashString(hash, hashsize, kd, sizeof(kd));
 
     // Pass the RFC 2617/7616 WWW-Authenticate header...
     if (http->opaque[0])
-<<<<<<< HEAD
       snprintf(digest, sizeof(digest), "username=\"%s\", realm=\"%s\", nonce=\"%s\", algorithm=%s, qop=%s, opaque=\"%s\", cnonce=\"%s\", nc=%08x, uri=\"%s\", response=\"%s\"", cupsUser(), http->realm, http->nonce, http->algorithm, qop, http->opaque, cnonce, http->nonce_count, resource, kd);
-=======
-      snprintf(digest, sizeof(digest), "username=\"%s\", realm=\"%s\", nonce=\"%s\", algorithm=%s, qop=auth, opaque=\"%s\", cnonce=\"%s\", nc=%08x, uri=\"%s\", response=\"%s\"", cupsGetUser(), http->realm, http->nonce, http->algorithm, http->opaque, cnonce, http->nonce_count, resource, kd);
->>>>>>> 5b027e64
     else
       snprintf(digest, sizeof(digest), "username=\"%s\", realm=\"%s\", nonce=\"%s\", algorithm=%s, qop=%s, cnonce=\"%s\", nc=%08x, uri=\"%s\", response=\"%s\"", username, http->realm, http->nonce, http->algorithm, qop, cnonce, http->nonce_count, resource, kd);
   }
@@ -1285,13 +1262,9 @@
       return (0);
     }
 
-<<<<<<< HEAD
     DEBUG_puts("3_httpSetDigestAuthString: Use old RFC 2069 Digest method...");
 
-    /* H(A1) = H(username:realm:password) */
-=======
     // H(A1) = H(username:realm:password)
->>>>>>> 5b027e64
     snprintf(temp, sizeof(temp), "%s:%s:%s", username, http->realm, password);
     hashsize = (size_t)cupsHashData("md5", (unsigned char *)temp, strlen(temp), hash, sizeof(hash));
     cupsHashString(hash, hashsize, ha1, sizeof(ha1));
