--- conflicted
+++ resolved
@@ -1,10 +1,6 @@
 *PPD-Adobe: "4.3"
 *%
-<<<<<<< HEAD
-*% "$Id: stcolor.ppd,v 1.9 2005/01/03 19:29:59 mike Exp $"
-=======
 *% "$Id$"
->>>>>>> 8f431932
 *%
 *%   Sample EPSON Stylus Color driver PPD file for the Common UNIX Printing
 *%   System (CUPS).
@@ -132,9 +128,5 @@
 *Font ZapfChancery-MediumItalic: Standard "(001.007S)" Standard ROM
 *Font ZapfDingbats: Special "(001.004S)" Standard ROM
 *%
-<<<<<<< HEAD
-*% End of "$Id: stcolor.ppd,v 1.9 2005/01/03 19:29:59 mike Exp $".
-=======
 *% End of "$Id$".
->>>>>>> 8f431932
 *%