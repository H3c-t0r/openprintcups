--- conflicted
+++ resolved
@@ -1,9 +1,5 @@
 /*
-<<<<<<< HEAD
- * "$Id: job.c,v 1.235 2005/01/03 19:29:59 mike Exp $"
-=======
  * "$Id$"
->>>>>>> 8f431932
  *
  *   Job management routines for the Common UNIX Printing System (CUPS).
  *
@@ -87,14 +83,9 @@
 static int		ipp_length(ipp_t *ipp);
 static void		set_time(job_t *job, const char *name);
 static int		start_process(const char *command, char *argv[],
-<<<<<<< HEAD
-			              char *envp[], int in, int out, int err,
-				      int root, int *pid);
-=======
 			              char *envp[], int infd, int outfd,
 				      int errfd, int backfd, int root,
 				      int *pid);
->>>>>>> 8f431932
 static void		set_hold_until(job_t *job, time_t holdtime);
 
 
@@ -113,11 +104,6 @@
 
   job = calloc(sizeof(job_t), 1);
 
-<<<<<<< HEAD
-  job->id       = NextJobId ++;
-  job->priority = priority;
-  job->pipe     = -1;
-=======
   job->id             = NextJobId ++;
   job->priority       = priority;
   job->back_pipes[0]  = -1;
@@ -125,7 +111,6 @@
   job->print_pipes[0] = -1;
   job->print_pipes[1] = -1;
 
->>>>>>> 8f431932
   SetString(&job->dest, dest);
 
   NumJobs ++;
@@ -269,15 +254,9 @@
       */
 
       next = current->next;
-<<<<<<< HEAD
 
       CancelJob(current->id, purge);
 
-=======
-
-      CancelJob(current->id, purge);
-
->>>>>>> 8f431932
       current = next;
     }
     else
@@ -409,8 +388,6 @@
 
 
 /*
-<<<<<<< HEAD
-=======
  * 'FinishJob()' - Finish a job.
  */
 
@@ -546,20 +523,14 @@
 
 
 /*
->>>>>>> 8f431932
  * 'FreeAllJobs()' - Free all jobs from memory.
  */
 
 void
 FreeAllJobs(void)
 {
-<<<<<<< HEAD
-  job_t	*job,		/* Current job */
-	*next;		/* Next job */
-=======
   job_t	*job,				/* Current job */
 	*next;				/* Next job */
->>>>>>> 8f431932
 
 
   HoldSignals();
@@ -682,31 +653,6 @@
 void
 LoadAllJobs(void)
 {
-<<<<<<< HEAD
-  DIR		*dir;		/* Directory */
-  DIRENT	*dent;		/* Directory entry */
-  char		filename[1024];	/* Full filename of job file */
-  int		fd;		/* File descriptor */
-  job_t		*job,		/* New job */
-		*current,	/* Current job */
-		*prev;		/* Previous job */
-  int		jobid,		/* Current job ID */
-		fileid;		/* Current file ID */
-  ipp_attribute_t *attr;	/* Job attribute */
-  char		method[HTTP_MAX_URI],
-				/* Method portion of URI */
-		username[HTTP_MAX_URI],
-				/* Username portion of URI */
-		host[HTTP_MAX_URI],
-				/* Host portion of URI */
-		resource[HTTP_MAX_URI];
-				/* Resource portion of URI */
-  int		port;		/* Port portion of URI */
-  printer_t	*p;		/* Printer or class */
-  const char	*dest;		/* Destination */
-  mime_type_t	**filetypes;	/* New filetypes array */
-  int		*compressions;	/* New compressions array */
-=======
   DIR		*dir;			/* Directory */
   DIRENT	*dent;			/* Directory entry */
   char		filename[1024];		/* Full filename of job file */
@@ -726,7 +672,6 @@
   const char	*dest;			/* Destination */
   mime_type_t	**filetypes;		/* New filetypes array */
   int		*compressions;		/* New compressions array */
->>>>>>> 8f431932
 
 
  /*
@@ -774,16 +719,11 @@
       * Assign the job ID...
       */
 
-<<<<<<< HEAD
-      job->id   = atoi(dent->d_name + 1);
-      job->pipe = -1;
-=======
       job->id             = atoi(dent->d_name + 1);
       job->back_pipes[0]  = -1;
       job->back_pipes[1]  = -1;
       job->print_pipes[0] = -1;
       job->print_pipes[1] = -1;
->>>>>>> 8f431932
 
       LogMessage(L_DEBUG, "LoadAllJobs: Loading attributes for job %d...\n",
                  job->id);
@@ -844,11 +784,7 @@
       httpSeparate(attr->values[0].string.text, method, username, host,
                    &port, resource);
 
-<<<<<<< HEAD
-      if ((dest = ValidateDest(host, resource, &(job->dtype))) == NULL &&
-=======
       if ((dest = ValidateDest(host, resource, &(job->dtype), NULL)) == NULL &&
->>>>>>> 8f431932
           job->state != NULL &&
 	  job->state->values[0].integer <= IPP_JOB_PROCESSING)
       {
@@ -1126,15 +1062,9 @@
 void
 SaveJob(int id)				/* I - Job ID */
 {
-<<<<<<< HEAD
-  job_t	*job;			/* Pointer to job */
-  char	filename[1024];		/* Job control filename */
-  int	fd;			/* File descriptor */
-=======
   job_t	*job;				/* Pointer to job */
   char	filename[1024];			/* Job control filename */
   int	fd;				/* File descriptor */
->>>>>>> 8f431932
 
 
   if ((job = FindJob(id)) == NULL)
@@ -1608,80 +1538,6 @@
 
  /*
   * Determine if we are printing a banner page or not...
-<<<<<<< HEAD
-  */
-
-  if (current->job_sheets == NULL)
-  {
-    LogMessage(L_DEBUG, "No job-sheets attribute.");
-    if ((current->job_sheets =
-         ippFindAttribute(current->attrs, "job-sheets", IPP_TAG_ZERO)) != NULL)
-      LogMessage(L_DEBUG, "... but someone added one without setting job_sheets!");
-  }
-  else if (current->job_sheets->num_values == 1)
-    LogMessage(L_DEBUG, "job-sheets=%s",
-               current->job_sheets->values[0].string.text);
-  else
-    LogMessage(L_DEBUG, "job-sheets=%s,%s",
-               current->job_sheets->values[0].string.text,
-               current->job_sheets->values[1].string.text);
-
-  if (printer->type & (CUPS_PRINTER_REMOTE | CUPS_PRINTER_IMPLICIT))
-    banner_page = 0;
-  else if (current->job_sheets == NULL)
-    banner_page = 0;
-  else if (strcasecmp(current->job_sheets->values[0].string.text, "none") != 0 &&
-	   current->current_file == 0)
-    banner_page = 1;
-  else if (current->job_sheets->num_values > 1 &&
-	   strcasecmp(current->job_sheets->values[1].string.text, "none") != 0 &&
-	   current->current_file == (current->num_files - 1))
-    banner_page = 1;
-  else
-    banner_page = 0;
-
-  LogMessage(L_DEBUG, "banner_page = %d", banner_page);
-
- /*
-  * Building the options string is harder than it needs to be, but
-  * for the moment we need to pass strings for command-line args and
-  * not IPP attribute pointers... :)
-  *
-  * First allocate/reallocate the option buffer as needed...
-  */
-
-  i = ipp_length(current->attrs);
-
-  if (i > optlength)
-  {
-    if (optlength == 0)
-      optptr = malloc(i);
-    else
-      optptr = realloc(options, i);
-
-    if (optptr == NULL)
-    {
-      LogMessage(L_CRIT, "StartJob: Unable to allocate %d bytes for option buffer for job %d!",
-                 i, id);
-
-      if (filters != NULL)
-        free(filters);
-
-      FilterLevel -= current->cost;
-      
-      CancelJob(id, 0);
-      return;
-    }
-
-    options   = optptr;
-    optlength = i;
-  }
-
- /*
-  * Now loop through the attributes and convert them to the textual
-  * representation used by the filters...
-=======
->>>>>>> 8f431932
   */
 
   if (current->job_sheets == NULL)
@@ -2018,8 +1874,6 @@
     snprintf(vg_args, sizeof(vg_args), "VG_ARGS=%s", getenv("VG_ARGS"));
     envp[envc ++] = vg_args;
   }
-<<<<<<< HEAD
-=======
 
   if (getenv("LD_ASSUME_KERNEL") != NULL)
   {
@@ -2097,50 +1951,13 @@
       LogMessage(L_DEBUG, "StartJob: envp[%d]=\"%s\"", i, envp[i]);
     else
       LogMessage(L_DEBUG, "StartJob: envp[%d]=\"DEVICE_URI=%s\"", i, sani_uri);
->>>>>>> 8f431932
-
-  if (getenv("LD_ASSUME_KERNEL") != NULL)
-  {
-    snprintf(ld_assume_kernel, sizeof(ld_assume_kernel), "LD_ASSUME_KERNEL=%s",
-             getenv("LD_ASSUME_KERNEL"));
-    envp[envc ++] = ld_assume_kernel;
-  }
-
-  if (getenv("LD_LIBRARY_PATH") != NULL)
-  {
-    snprintf(ld_library_path, sizeof(ld_library_path), "LD_LIBRARY_PATH=%s",
-             getenv("LD_LIBRARY_PATH"));
-    envp[envc ++] = ld_library_path;
-  }
-
-<<<<<<< HEAD
-  if (getenv("LD_PRELOAD") != NULL)
-  {
-    snprintf(ld_preload, sizeof(ld_preload), "LD_PRELOAD=%s",
-             getenv("LD_PRELOAD"));
-    envp[envc ++] = ld_preload;
-  }
-
-  if (getenv("DYLD_LIBRARY_PATH") != NULL)
-  {
-    snprintf(dyld_library_path, sizeof(dyld_library_path), "DYLD_LIBRARY_PATH=%s",
-             getenv("DYLD_LIBRARY_PATH"));
-    envp[envc ++] = dyld_library_path;
-  }
-
-  if (getenv("SHLIB_PATH") != NULL)
-  {
-    snprintf(shlib_path, sizeof(shlib_path), "SHLIB_PATH=%s",
-             getenv("SHLIB_PATH"));
-    envp[envc ++] = shlib_path;
-  }
-
-  if (getenv("NLSPATH") != NULL)
-  {
-    snprintf(nlspath, sizeof(nlspath), "NLSPATH=%s", getenv("NLSPATH"));
-    envp[envc ++] = nlspath;
-  }
-=======
+
+  current->current_file ++;
+
+ /*
+  * Now create processes for all of the filters...
+  */
+
   if (cupsdOpenPipe(statusfds))
   {
     LogMessage(L_ERROR, "Unable to create job status pipes - %s.",
@@ -2169,194 +1986,10 @@
                                            current->id);
   current->status        = 0;
   memset(current->filters, 0, sizeof(current->filters));
->>>>>>> 8f431932
-
-  if (Classification && !banner_page)
-  {
-    if ((attr = ippFindAttribute(current->attrs, "job-sheets",
-                                 IPP_TAG_NAME)) == NULL)
-      snprintf(classification, sizeof(classification), "CLASSIFICATION=%s",
-               Classification);
-    else if (attr->num_values > 1 &&
-             strcmp(attr->values[1].string.text, "none") != 0)
-      snprintf(classification, sizeof(classification), "CLASSIFICATION=%s",
-               attr->values[1].string.text);
-    else
-      snprintf(classification, sizeof(classification), "CLASSIFICATION=%s",
-               attr->values[0].string.text);
-
-<<<<<<< HEAD
-    envp[envc ++] = classification;
-  }
-
-  if (current->dtype & (CUPS_PRINTER_CLASS | CUPS_PRINTER_IMPLICIT))
-  {
-    snprintf(class_name, sizeof(class_name), "CLASS=%s", current->dest);
-    envp[envc ++] = class_name;
-  }
-
-#ifdef __APPLE__
-  strlcpy(processPath, "<CFProcessPath>", sizeof(processPath));
-  envp[envc ++] = processPath;
-#endif	/* __APPLE__ */
-
-  envp[envc] = NULL;
-
-  for (i = 0; i < envc; i ++)
-    if (strncmp(envp[i], "DEVICE_URI=", 11))
-      LogMessage(L_DEBUG, "StartJob: envp[%d]=\"%s\"", i, envp[i]);
-    else
-      LogMessage(L_DEBUG, "StartJob: envp[%d]=\"DEVICE_URI=%s\"", i, sani_uri);
-
-  current->current_file ++;
-
- /*
-  * Make sure we have a buffer to read status info into...
-  */
-
-  if (current->buffer == NULL)
-  {
-    LogMessage(L_DEBUG2, "StartJob: Allocating status buffer...");
-
-    if ((current->buffer = malloc(JOB_BUFFER_SIZE)) == NULL)
-    {
-      LogMessage(L_EMERG, "Unable to allocate memory for job status buffer - %s",
-                 strerror(errno));
-      snprintf(printer->state_message, sizeof(printer->state_message),
-	       "Unable to allocate memory for job status buffer - %s.",
-	       strerror(errno));
-
-      if (filters != NULL)
-        free(filters);
-
-      AddPrinterHistory(printer);
-      CancelJob(current->id, 0);
-      return;
-    }
-
-    current->bufused = 0;
-  }
-
- /*
-  * Now create processes for all of the filters...
-  */
-
-  if (cupsdOpenPipe(statusfds))
-  {
-    LogMessage(L_ERROR, "Unable to create job status pipes - %s.",
-	       strerror(errno));
-    snprintf(printer->state_message, sizeof(printer->state_message),
-             "Unable to create status pipes - %s.", strerror(errno));
-
-    AddPrinterHistory(printer);
-
-    if (filters != NULL)
-      free(filters);
-
-    CancelJob(current->id, 0);
-    return;
-  }
-
-  LogMessage(L_DEBUG, "StartJob: statusfds = [ %d %d ]",
-             statusfds[0], statusfds[1]);
-
-  current->pipe   = statusfds[0];
-  current->status = 0;
-  memset(current->procs, 0, sizeof(current->procs));
 
   filterfds[1][0] = open("/dev/null", O_RDONLY);
   filterfds[1][1] = -1;
 
-  if (filterfds[1][0] < 0)
-  {
-    LogMessage(L_ERROR, "Unable to open \"/dev/null\" - %s.", strerror(errno));
-    snprintf(printer->state_message, sizeof(printer->state_message),
-             "Unable to open \"/dev/null\" - %s.", strerror(errno));
-
-    AddPrinterHistory(printer);
-
-    if (filters != NULL)
-      free(filters);
-
-    cupsdClosePipe(statusfds);
-    CancelJob(current->id, 0);
-    return;
-  }
-
-  fcntl(filterfds[1][0], F_SETFD, fcntl(filterfds[1][0], F_GETFD) | FD_CLOEXEC);
-
-  LogMessage(L_DEBUG, "StartJob: filterfds[%d] = [ %d %d ]", 1, filterfds[1][0],
-             filterfds[1][1]);
-
-  for (i = 0, slot = 0; i < num_filters; i ++)
-  {
-    if (filters[i].filter[0] != '/')
-      snprintf(command, sizeof(command), "%s/filter/%s", ServerBin,
-               filters[i].filter);
-    else
-      strlcpy(command, filters[i].filter, sizeof(command));
-
-#ifdef __APPLE__
-   /*
-    * Setting CFProcessPath lets OS X's Core Foundation code find
-    * the bundle that may be associated with a filter or backend.
-    */
-
-    snprintf(processPath, sizeof(processPath), "CFProcessPath=%s", command);
-    LogMessage(L_DEBUG, "StartJob: %s\n", processPath);
-#endif	/* __APPLE__ */
-
-    if (i < (num_filters - 1) ||
-	strncmp(printer->device_uri, "file:", 5) != 0)
-    {
-      if (cupsdOpenPipe(filterfds[slot]))
-      {
-	LogMessage(L_ERROR, "Unable to create job filter pipes - %s.",
-		strerror(errno));
-	snprintf(printer->state_message, sizeof(printer->state_message),
-        	"Unable to create filter pipes - %s.", strerror(errno));
-	AddPrinterHistory(printer);
-
-	if (filters != NULL)
-	  free(filters);
-
-	cupsdClosePipe(statusfds);
-	cupsdClosePipe(filterfds[!slot]);
-	CancelJob(current->id, 0);
-	return;
-      }
-    }
-    else
-    {
-      filterfds[slot][0] = -1;
-      if (strncmp(printer->device_uri, "file:/dev/", 10) == 0)
-	filterfds[slot][1] = open(printer->device_uri + 5,
-	                          O_WRONLY | O_EXCL);
-      else
-	filterfds[slot][1] = open(printer->device_uri + 5,
-	                          O_WRONLY | O_CREAT | O_TRUNC, 0600);
-
-      if (filterfds[slot][1] < 0)
-      {
-        LogMessage(L_ERROR, "Unable to open output file \"%s\" - %s.",
-	           printer->device_uri, strerror(errno));
-        snprintf(printer->state_message, sizeof(printer->state_message),
-		 "Unable to open output file \"%s\" - %s.",
-	         printer->device_uri, strerror(errno));
-
-	AddPrinterHistory(printer);
-
-	if (filters != NULL)
-	  free(filters);
-
-	cupsdClosePipe(statusfds);
-	CancelJob(current->id, 0);
-	return;
-      }
-
-      fcntl(filterfds[slot][1], F_SETFD,
-            fcntl(filterfds[slot][1], F_GETFD) | FD_CLOEXEC);
-=======
   if (filterfds[1][0] < 0)
   {
     LogMessage(L_ERROR, "Unable to open \"/dev/null\" - %s.", strerror(errno));
@@ -2482,18 +2115,11 @@
 
       filterfds[slot][0] = current->print_pipes[0];
       filterfds[slot][1] = current->print_pipes[1];
->>>>>>> 8f431932
     }
 
     LogMessage(L_DEBUG, "StartJob: filter = \"%s\"", command);
     LogMessage(L_DEBUG, "StartJob: filterfds[%d] = [ %d %d ]",
                slot, filterfds[slot][0], filterfds[slot][1]);
-<<<<<<< HEAD
-
-    pid = start_process(command, argv, envp, filterfds[!slot][0],
-                        filterfds[slot][1], statusfds[1], 0,
-			current->procs + i);
-=======
 
     pid = start_process(command, argv, envp, filterfds[!slot][0],
                         filterfds[slot][1], statusfds[1],
@@ -2501,7 +2127,6 @@
 
     LogMessage(L_DEBUG2, "StartJob: Closing filter pipes for slot %d [ %d %d ]...",
                !slot, filterfds[!slot][0], filterfds[!slot][1]);
->>>>>>> 8f431932
 
     cupsdClosePipe(filterfds[!slot]);
 
@@ -2518,13 +2143,8 @@
       if (filters != NULL)
 	free(filters);
 
-<<<<<<< HEAD
-      cupsdClosePipe(statusfds);
-      cupsdClosePipe(filterfds[slot]);
-=======
       AddPrinterHistory(printer);
 
->>>>>>> 8f431932
       CancelJob(current->id, 0);
       return;
     }
@@ -2551,66 +2171,6 @@
       snprintf(command, sizeof(command), "%s/backend/%s", ServerBin, method);
 
 #ifdef __APPLE__
-<<<<<<< HEAD
-   /*
-    * Setting CFProcessPath lets OS X's Core Foundation code find
-    * the bundle that may be associated with a filter or backend.
-    */
-
-    snprintf(processPath, sizeof(processPath), "CFProcessPath=%s", command);
-    LogMessage(L_DEBUG, "StartJob: %s\n", processPath);
-#endif	/* __APPLE__ */
-
-    argv[0] = sani_uri;
-
-    filterfds[slot][0] = -1;
-    filterfds[slot][1] = open("/dev/null", O_WRONLY);
-
-    if (filterfds[slot][1] < 0)
-    {
-      LogMessage(L_ERROR, "Unable to open \"/dev/null\" - %s.", strerror(errno));
-      snprintf(printer->state_message, sizeof(printer->state_message),
-               "Unable to open \"/dev/null\" - %s.", strerror(errno));
-
-      AddPrinterHistory(printer);
-
-      if (filters != NULL)
-	free(filters);
-
-      CancelJob(current->id, 0);
-      return;
-    }
-
-    fcntl(filterfds[slot][1], F_SETFD,
-          fcntl(filterfds[slot][1], F_GETFD) | FD_CLOEXEC);
-
-    LogMessage(L_DEBUG, "StartJob: backend = \"%s\"", command);
-    LogMessage(L_DEBUG, "StartJob: filterfds[%d] = [ %d %d ]",
-               slot, filterfds[slot][0], filterfds[slot][1]);
-
-    pid = start_process(command, argv, envp, filterfds[!slot][0],
-			filterfds[slot][1], statusfds[1], 1,
-			current->procs + i);
-
-    cupsdClosePipe(filterfds[!slot]);
-
-    if (pid == 0)
-    {
-      LogMessage(L_ERROR, "Unable to start backend \"%s\" - %s.",
-                 method, strerror(errno));
-      snprintf(printer->state_message, sizeof(printer->state_message),
-               "Unable to start backend \"%s\" - %s.", method, strerror(errno));
-
-      AddPrinterHistory(printer);
-
-      if (filters != NULL)
-        free(filters);
-
-      cupsdClosePipe(statusfds);
-      cupsdClosePipe(filterfds[slot]);
-      CancelJob(current->id, 0);
-      return;
-=======
      /*
       * Setting CFProcessPath lets OS X's Core Foundation code find
       * the bundle that may be associated with a filter or backend.
@@ -2678,15 +2238,10 @@
 	LogMessage(L_INFO, "Started backend %s (PID %d) for job %d.",
 	           command, pid, current->id);
       }
->>>>>>> 8f431932
     }
 
     if (current->current_file == current->num_files)
     {
-<<<<<<< HEAD
-      LogMessage(L_INFO, "Started backend %s (PID %d) for job %d.", command, pid,
-                 current->id);
-=======
       LogMessage(L_DEBUG2, "StartJob: Closing print pipes [ %d %d ]...",
         	 current->print_pipes[0], current->print_pipes[1]);
 
@@ -2696,7 +2251,6 @@
         	 current->back_pipes[0], current->back_pipes[1]);
 
       cupsdClosePipe(current->back_pipes);
->>>>>>> 8f431932
     }
   }
   else
@@ -2704,18 +2258,6 @@
     filterfds[slot][0] = -1;
     filterfds[slot][1] = -1;
 
-<<<<<<< HEAD
-    cupsdClosePipe(filterfds[!slot]);
-  }
-
-  cupsdClosePipe(filterfds[slot]);
-
-  close(statusfds[1]);
-
-  LogMessage(L_DEBUG2, "StartJob: Adding fd %d to InputSet...", current->pipe);
-
-  FD_SET(current->pipe, InputSet);
-=======
     if (current->current_file == current->num_files)
     {
       LogMessage(L_DEBUG2, "StartJob: Closing print pipes [ %d %d ]...",
@@ -2739,7 +2281,6 @@
              current->status_buffer->fd);
 
   FD_SET(current->status_buffer->fd, InputSet);
->>>>>>> 8f431932
 }
 
 
@@ -2769,13 +2310,8 @@
  */
 
 void
-<<<<<<< HEAD
-StopJob(int id,			/* I - Job ID */
-        int force)		/* I - 1 = Force all filters to stop */
-=======
 StopJob(int id,				/* I - Job ID */
         int force)			/* I - 1 = Force all filters to stop */
->>>>>>> 8f431932
 {
   int	i;				/* Looping var */
   job_t	*current;			/* Current job */
@@ -2812,13 +2348,6 @@
         for (i = 0; current->filters[i]; i ++)
 	  if (current->filters[i] > 0)
 	  {
-<<<<<<< HEAD
-	    kill(current->procs[i], force ? SIGKILL : SIGTERM);
-	    current->procs[i] = 0;
-	  }
-
-        if (current->pipe >= 0)
-=======
 	    kill(current->filters[i], force ? SIGKILL : SIGTERM);
 	    current->filters[i] = 0;
 	  }
@@ -2840,20 +2369,12 @@
 	cupsdClosePipe(current->back_pipes);
 
         if (current->status_buffer)
->>>>>>> 8f431932
         {
 	 /*
 	  * Close the pipe and clear the input bit.
 	  */
 
           LogMessage(L_DEBUG2, "StopJob: Removing fd %d from InputSet...",
-<<<<<<< HEAD
-	             current->pipe);
-
-          close(current->pipe);
-	  FD_CLR(current->pipe, InputSet);
-	  current->pipe = -1;
-=======
 	             current->status_buffer->fd);
 
 	  FD_CLR(current->status_buffer->fd, InputSet);
@@ -2864,21 +2385,7 @@
           cupsdStatBufDelete(current->status_buffer);
 
 	  current->status_buffer = NULL;
->>>>>>> 8f431932
         }
-
-        if (current->buffer)
-	{
-	 /*
-	  * Free the status buffer...
-	  */
-
-          LogMessage(L_DEBUG2, "StopJob: Freeing status buffer...");
-
-          free(current->buffer);
-	  current->buffer  = NULL;
-	  current->bufused = 0;
-	}
       }
       return;
     }
@@ -2892,121 +2399,6 @@
 void
 UpdateJob(job_t *job)			/* I - Job to check */
 {
-<<<<<<< HEAD
-  int		i;		/* Looping var */
-  int		bytes;		/* Number of bytes read */
-  int		copies;		/* Number of copies printed */
-  char		*lineptr,	/* Pointer to end of line in buffer */
-		*message;	/* Pointer to message text */
-  int		loglevel;	/* Log level for message */
-  int		job_history;	/* Did CancelJob() keep the job? */
-  cups_ptype_t	ptype;		/* Printer type (color, small, etc.) */
-
-
-  if ((bytes = read(job->pipe, job->buffer + job->bufused,
-                    JOB_BUFFER_SIZE - job->bufused - 1)) > 0)
-  {
-    job->bufused += bytes;
-    job->buffer[job->bufused] = '\0';
-
-    if ((lineptr = strchr(job->buffer, '\n')) == NULL &&
-        job->bufused == (JOB_BUFFER_SIZE - 1))
-      lineptr  = job->buffer + job->bufused;
-  }
-  else if (bytes < 0 && errno == EINTR)
-    return;
-  else
-  {
-    lineptr  = job->buffer + job->bufused;
-    *lineptr = '\0';
-  }
-
-  if (job->bufused == 0 && bytes == 0)
-    lineptr = NULL;
-
-  while (lineptr != NULL)
-  {
-   /*
-    * Terminate each line and process it...
-    */
-
-    *lineptr++ = '\0';
-
-   /*
-    * Figure out the logging level...
-    */
-
-    if (strncmp(job->buffer, "EMERG:", 6) == 0)
-    {
-      loglevel = L_EMERG;
-      message  = job->buffer + 6;
-    }
-    else if (strncmp(job->buffer, "ALERT:", 6) == 0)
-    {
-      loglevel = L_ALERT;
-      message  = job->buffer + 6;
-    }
-    else if (strncmp(job->buffer, "CRIT:", 5) == 0)
-    {
-      loglevel = L_CRIT;
-      message  = job->buffer + 5;
-    }
-    else if (strncmp(job->buffer, "ERROR:", 6) == 0)
-    {
-      loglevel = L_ERROR;
-      message  = job->buffer + 6;
-    }
-    else if (strncmp(job->buffer, "WARNING:", 8) == 0)
-    {
-      loglevel = L_WARN;
-      message  = job->buffer + 8;
-    }
-    else if (strncmp(job->buffer, "NOTICE:", 6) == 0)
-    {
-      loglevel = L_NOTICE;
-      message  = job->buffer + 6;
-    }
-    else if (strncmp(job->buffer, "INFO:", 5) == 0)
-    {
-      loglevel = L_INFO;
-      message  = job->buffer + 5;
-    }
-    else if (strncmp(job->buffer, "DEBUG:", 6) == 0)
-    {
-      loglevel = L_DEBUG;
-      message  = job->buffer + 6;
-    }
-    else if (strncmp(job->buffer, "DEBUG2:", 7) == 0)
-    {
-      loglevel = L_DEBUG2;
-      message  = job->buffer + 7;
-    }
-    else if (strncmp(job->buffer, "PAGE:", 5) == 0)
-    {
-      loglevel = L_PAGE;
-      message  = job->buffer + 5;
-    }
-    else if (strncmp(job->buffer, "STATE:", 6) == 0)
-    {
-      loglevel = L_STATE;
-      message  = job->buffer + 6;
-    }
-    else
-    {
-      loglevel = L_DEBUG;
-      message  = job->buffer;
-    }
-
-   /*
-    * Skip leading whitespace in the message...
-    */
-
-    while (isspace(*message & 255))
-      message ++;
-
-   /*
-    * Send it to the log file and printer state message as needed...
-=======
   int		i;			/* Looping var */
   int		copies;			/* Number of copies printed */
   char		message[1024],		/* Message text */
@@ -3019,7 +2411,6 @@
   {
    /*
     * Process page and printer state messages as needed...
->>>>>>> 8f431932
     */
 
     if (loglevel == L_PAGE)
@@ -3053,42 +2444,9 @@
     }
     else if (loglevel == L_STATE)
       SetPrinterReasons(job->printer, message);
-<<<<<<< HEAD
-    else
-    {
-     /*
-      * Other status message; send it to the error_log file...
-      */
-
-      if (loglevel != L_INFO || LogLevel == L_DEBUG2)
-	LogMessage(loglevel, "[Job %d] %s", job->id, message);
-
-      if ((loglevel == L_INFO && !job->status) ||
-	  loglevel < L_INFO)
-      {
-        strlcpy(job->printer->state_message, message,
-                sizeof(job->printer->state_message));
-
-        AddPrinterHistory(job->printer);
-      }
-    }
-
-   /*
-    * Copy over the buffer data we've used up...
-    */
-
-    cups_strcpy(job->buffer, lineptr);
-    job->bufused -= lineptr - job->buffer;
-
-    if (job->bufused < 0)
-      job->bufused = 0;
-
-    lineptr = strchr(job->buffer, '\n');
-=======
 
     if (!strchr(job->status_buffer->buffer, '\n'))
       break;
->>>>>>> 8f431932
   }
 
   if (ptr == NULL)
@@ -3097,135 +2455,18 @@
     * See if all of the filters and the backend have returned their
     * exit statuses.
     */
-<<<<<<< HEAD
-
-    for (i = 0; job->procs[i]; i ++)
-      if (job->procs[i] > 0)
-	return;
-
-   /*
-    * Handle the end of job stuff...
-    */
-
-    LogMessage(L_DEBUG, "UpdateJob: job %d, file %d is complete.",
-               job->id, job->current_file - 1);
-
-    if (job->pipe >= 0)
-    {
-     /*
-      * Close the pipe and clear the input bit.
-      */
-
-      LogMessage(L_DEBUG2, "UpdateJob: Removing fd %d from InputSet...",
-                 job->pipe);
-
-      close(job->pipe);
-      FD_CLR(job->pipe, InputSet);
-      job->pipe = -1;
-    }
-
-    if (job->status < 0)
-    {
-     /*
-      * Backend had errors; stop it...
-      */
-
-      ptype = job->printer->type;
-
-      StopJob(job->id, 0);
-      job->state->values[0].integer = IPP_JOB_PENDING;
-      SaveJob(job->id);
-
-     /*
-      * If the job was queued to a class, try requeuing it...  For
-      * faxes, hold the current job for 5 minutes.
-      */
-
-      if (job->dtype & (CUPS_PRINTER_CLASS | CUPS_PRINTER_IMPLICIT))
-        CheckJobs();
-      else if (ptype & CUPS_PRINTER_FAX)
-      {
-       /*
-        * See how many times we've tried to send the job; if more than
-	* the limit, cancel the job.
-	*/
-
-        job->tries ++;
-
-	if (job->tries >= FaxRetryLimit)
-	{
-	 /*
-	  * Too many tries...
-	  */
-
-	  LogMessage(L_ERROR, "Canceling fax job %d since it could not be sent after %d tries.",
-	             job->id, FaxRetryLimit);
-	  CancelJob(job->id, 0);
-	}
-	else
-	{
-	 /*
-	  * Try again in N seconds...
-	  */
-
-	  set_hold_until(job, time(NULL) + FaxRetryInterval);
-	}
-
-        CheckJobs();
-      }
-    }
-    else if (job->status > 0)
-    {
-     /*
-      * Filter had errors; cancel it...
-      */
-
-      if (job->current_file < job->num_files)
-        StartJob(job->id, job->printer);
-      else
-      {
-	job_history = JobHistory && !(job->dtype & CUPS_PRINTER_REMOTE);
-
-        CancelJob(job->id, 0);
-
-        if (job_history)
-	{
-          job->state->values[0].integer = IPP_JOB_ABORTED;
-	  SaveJob(job->id);
-	}
-=======
 
     for (i = 0; job->filters[i] < 0; i ++);
->>>>>>> 8f431932
 
     if (job->filters[i])
       return;
 
-<<<<<<< HEAD
-      if (job->current_file < job->num_files)
-      {
-        FilterLevel -= job->cost;
-        StartJob(job->id, job->printer);
-      }
-      else
-      {
-	job_history = JobHistory && !(job->dtype & CUPS_PRINTER_REMOTE);
-
-	CancelJob(job->id, 0);
-
-        if (job_history)
-	{
-          job->state->values[0].integer = IPP_JOB_COMPLETED;
-	  SaveJob(job->id);
-	}
-=======
     if (job->current_file >= job->num_files && job->backend > 0)
       return;
 
    /*
     * Handle the end of job stuff...
     */
->>>>>>> 8f431932
 
     FinishJob(job);
   }
@@ -3237,22 +2478,6 @@
  *		    the textual IPP attributes.
  */
 
-<<<<<<< HEAD
-int				/* O - Size of buffer to hold IPP attributes */
-ipp_length(ipp_t *ipp)		/* I - IPP request */
-{
-  int			bytes; 	/* Number of bytes */
-  int			i;	/* Looping var */
-  ipp_attribute_t	*attr;  /* Current attribute */
-
-
- /*
-  * Loop through all attributes...
-  */
-
-  bytes = 0;
-
-=======
 int					/* O - Size of buffer to hold IPP attributes */
 ipp_length(ipp_t *ipp)			/* I - IPP request */
 {
@@ -3267,13 +2492,11 @@
 
   bytes = 0;
 
->>>>>>> 8f431932
   for (attr = ipp->attrs; attr != NULL; attr = attr->next)
   {
    /*
     * Skip attributes that won't be sent to filters...
     */
-<<<<<<< HEAD
 
     if (attr->value_tag == IPP_TAG_MIMETYPE ||
 	attr->value_tag == IPP_TAG_NAMELANG ||
@@ -3285,19 +2508,6 @@
     if (strncmp(attr->name, "time-", 5) == 0)
       continue;
 
-=======
-
-    if (attr->value_tag == IPP_TAG_MIMETYPE ||
-	attr->value_tag == IPP_TAG_NAMELANG ||
-	attr->value_tag == IPP_TAG_TEXTLANG ||
-	attr->value_tag == IPP_TAG_URI ||
-	attr->value_tag == IPP_TAG_URISCHEME)
-      continue;
-
-    if (strncmp(attr->name, "time-", 5) == 0)
-      continue;
-
->>>>>>> 8f431932
    /*
     * Add space for a leading space and commas between each value.
     * For the first attribute, the leading space isn't used, so the
@@ -3415,14 +2625,9 @@
               int        infd,		/* I - Standard input file descriptor */
 	      int        outfd,		/* I - Standard output file descriptor */
 	      int        errfd,		/* I - Standard error file descriptor */
-<<<<<<< HEAD
-	      int        root,		/* I - Run as root? */
-              int        *pid)		/* O - Process ID */
-=======
 	      int        backfd,	/* I - Backchannel file descriptor */
 	      int        root,		/* I - Run as root? */
 	      int        *pid)          /* O - Process ID */
->>>>>>> 8f431932
 {
 #if defined(HAVE_SIGACTION) && !defined(HAVE_SIGSET)
   struct sigaction	action;		/* POSIX signal handler */
@@ -3603,9 +2808,5 @@
 
 
 /*
-<<<<<<< HEAD
- * End of "$Id: job.c,v 1.235 2005/01/03 19:29:59 mike Exp $".
-=======
  * End of "$Id$".
->>>>>>> 8f431932
  */