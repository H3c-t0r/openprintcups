/*
<<<<<<< HEAD
 * "$Id: conf.h,v 1.65 2005/01/03 19:29:59 mike Exp $"
=======
 * "$Id$"
>>>>>>> 8f431932
 *
 *   Configuration file definitions for the Common UNIX Printing System (CUPS)
 *   scheduler.
 *
 *   Copyright 1997-2005 by Easy Software Products, all rights reserved.
 *
 *   These coded instructions, statements, and computer programs are the
 *   property of Easy Software Products and are protected by Federal
 *   copyright law.  Distribution and use rights are outlined in the file
 *   "LICENSE.txt" which should have been included with this file.  If this
 *   file is missing or damaged please contact Easy Software Products
 *   at:
 *
 *       Attn: CUPS Licensing Information
 *       Easy Software Products
 *       44141 Airport View Drive, Suite 204
 *       Hollywood, Maryland 20636 USA
 *
 *       Voice: (301) 373-9600
 *       EMail: cups-info@cups.org
 *         WWW: http://www.cups.org
 */


/*
 * Log levels...
 */

#define L_STATE		-2	/* Used internally for state-reasons */
#define L_PAGE		-1	/* Used internally for page logging */
#define L_NONE		0
#define L_EMERG		1	/* Emergency issues */
#define L_ALERT		2	/* Something bad happened that needs attention */
#define L_CRIT		3	/* Critical error but server continues */
#define L_ERROR		4	/* Error condition */
#define L_WARN		5	/* Warning */
#define L_NOTICE	6	/* Normal condition that needs logging */
#define L_INFO		7	/* General information */
#define L_DEBUG		8	/* General debugging */
#define L_DEBUG2	9	/* Detailed debugging */


/*
 * Printcap formats...
 */

#define PRINTCAP_BSD	0	/* Berkeley LPD format */
#define PRINTCAP_SOLARIS 1	/* Solaris lpsched format */


/*
 * Globals...
 */

VAR char		*ConfigurationFile	VALUE(NULL),
					/* Configuration file to use */
			*ServerName		VALUE(NULL),
					/* FQDN for server */
			*ServerAdmin		VALUE(NULL),
					/* Administrator's email */
			*ServerRoot		VALUE(NULL),
					/* Root directory for scheduler */
			*ServerBin		VALUE(NULL),
					/* Root directory for binaries */
			*RequestRoot		VALUE(NULL),
					/* Directory for request files */
			*DocumentRoot		VALUE(NULL);
					/* Root directory for documents */
VAR int			NumSystemGroups		VALUE(0);
					/* Number of system group names */
VAR char		*SystemGroups[MAX_SYSTEM_GROUPS],
					/* System group names */
			*AccessLog		VALUE(NULL),
					/* Access log filename */
			*ErrorLog		VALUE(NULL),
					/* Error log filename */
			*PageLog		VALUE(NULL),
					/* Page log filename */
			*DataDir		VALUE(NULL),
					/* Data file directory */
			*DefaultLanguage	VALUE(NULL),
					/* Default language encoding */
			*DefaultCharset		VALUE(NULL),
					/* Default charset */
			*DefaultLocale		VALUE(NULL),
					/* Default locale */
			*RIPCache		VALUE(NULL),
					/* Amount of memory for RIPs */
			*TempDir		VALUE(NULL),
					/* Temporary directory */
			*Printcap		VALUE(NULL),
					/* Printcap file */
			*PrintcapGUI		VALUE(NULL),
					/* GUI program to use for IRIX */
			*FontPath		VALUE(NULL),
					/* Font search path */
			*RemoteRoot		VALUE(NULL),
					/* Remote root user */
			*Classification		VALUE(NULL);
					/* Classification of system */
VAR uid_t		User			VALUE(1);
					/* User ID for server */
VAR gid_t		Group			VALUE(0);
					/* Group ID for server */
VAR int			ClassifyOverride	VALUE(0),
					/* Allow overrides? */
			ConfigFilePerm		VALUE(0600),
					/* Permissions for config files */
			LogFilePerm		VALUE(0644),
					/* Permissions for log files */
			LogLevel		VALUE(L_ERROR),
					/* Log level */
			MaxClients		VALUE(0),
					/* Maximum number of clients */
			MaxClientsPerHost	VALUE(0),
					/* Maximum number of clients per host */
			MaxCopies		VALUE(100),
					/* Maximum number of copies per job */
			MaxLogSize		VALUE(1024 * 1024),
					/* Maximum size of log files */
			MaxPrinterHistory	VALUE(10),
					/* Maximum printer state history */
			MaxRequestSize		VALUE(0),
					/* Maximum size of IPP requests */
			HostNameLookups		VALUE(FALSE),
					/* Do we do reverse lookups? */
			Timeout			VALUE(DEFAULT_TIMEOUT),
					/* Timeout during requests */
			KeepAlive		VALUE(TRUE),
					/* Support the Keep-Alive option? */
			KeepAliveTimeout	VALUE(DEFAULT_KEEPALIVE),
					/* Timeout between requests */
			ImplicitClasses		VALUE(TRUE),
					/* Are classes implicitly created? */
			ImplicitAnyClasses	VALUE(FALSE),
					/* Create AnyPrinter classes? */
			HideImplicitMembers	VALUE(TRUE),
					/* Hide implicit class members? */
			FileDevice		VALUE(FALSE),
					/* Allow file: devices? */
			FilterLimit		VALUE(0),
					/* Max filter cost at any time */
			FilterLevel		VALUE(0),
					/* Current filter level */
			FilterNice		VALUE(0),
					/* Nice value for filters */
			ReloadTimeout		VALUE(0),
					/* Timeout before reload from SIGHUP */
			RootCertDuration	VALUE(300),
					/* Root certificate update interval */
			RunAsUser		VALUE(FALSE),
					/* Run as unpriviledged user? */
			RunUser,	/* User to run as, used for files */
			PrintcapFormat		VALUE(PRINTCAP_BSD);
					/* Format of printcap file? */
VAR cups_file_t		*AccessFile		VALUE(NULL),
					/* Access log file */
			*ErrorFile		VALUE(NULL),
					/* Error log file */
			*PageFile		VALUE(NULL);
					/* Page log file */
VAR mime_t		*MimeDatabase		VALUE(NULL);
					/* MIME type database */
VAR int			NumMimeTypes		VALUE(0);
					/* Number of MIME types */
VAR const char		**MimeTypes		VALUE(NULL);
					/* Array of MIME types */

#ifdef HAVE_SSL
VAR char		*ServerCertificate	VALUE(NULL);
					/* Server certificate file */
#  if defined(HAVE_LIBSSL) || defined(HAVE_GNUTLS)
VAR char		*ServerKey		VALUE(NULL);
					/* Server key file */
#  else
VAR CFArrayRef		ServerCertificatesArray	VALUE(NULL);
					/* Array containing certificates */
#  endif /* HAVE_LIBSSL || HAVE_GNUTLS */
#endif /* HAVE_SSL */


/*
 * Prototypes...
 */

extern char	*GetDateTime(time_t t);
extern int	ReadConfiguration(void);
extern int	LogRequest(client_t *con, http_status_t code);
extern int	LogMessage(int level, const char *message, ...)
#ifdef __GNUC__
__attribute__ ((__format__ (__printf__, 2, 3)))
#endif /* __GNUC__ */
;
extern int	LogPage(job_t *job, const char *page);


/*
<<<<<<< HEAD
 * End of "$Id: conf.h,v 1.65 2005/01/03 19:29:59 mike Exp $".
=======
 * End of "$Id$".
>>>>>>> 8f431932
 */<|MERGE_RESOLUTION|>--- conflicted
+++ resolved
@@ -1,9 +1,5 @@
 /*
-<<<<<<< HEAD
- * "$Id: conf.h,v 1.65 2005/01/03 19:29:59 mike Exp $"
-=======
  * "$Id$"
->>>>>>> 8f431932
  *
  *   Configuration file definitions for the Common UNIX Printing System (CUPS)
  *   scheduler.
@@ -201,9 +197,5 @@
 
 
 /*
-<<<<<<< HEAD
- * End of "$Id: conf.h,v 1.65 2005/01/03 19:29:59 mike Exp $".
-=======
  * End of "$Id$".
->>>>>>> 8f431932
  */