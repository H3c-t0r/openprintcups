/*
<<<<<<< HEAD
 * "$Id: classes.c,v 1.61 2005/01/03 19:29:59 mike Exp $"
=======
 * "$Id$"
>>>>>>> 8f431932
 *
 *   Printer class routines for the Common UNIX Printing System (CUPS).
 *
 *   Copyright 1997-2005 by Easy Software Products, all rights reserved.
 *
 *   These coded instructions, statements, and computer programs are the
 *   property of Easy Software Products and are protected by Federal
 *   copyright law.  Distribution and use rights are outlined in the file
 *   "LICENSE.txt" which should have been included with this file.  If this
 *   file is missing or damaged please contact Easy Software Products
 *   at:
 *
 *       Attn: CUPS Licensing Information
 *       Easy Software Products
 *       44141 Airport View Drive, Suite 204
 *       Hollywood, Maryland 20636 USA
 *
 *       Voice: (301) 373-9600
 *       EMail: cups-info@cups.org
 *         WWW: http://www.cups.org
 *
 * Contents:
 *
 *   AddClass()                 - Add a class to the system.
 *   AddPrinterToClass()        - Add a printer to a class...
 *   DeletePrinterFromClass()   - Delete a printer from a class.
 *   DeletePrinterFromClasses() - Delete a printer from all classes.
 *   DeleteAllClasses()         - Remove all classes from the system.
 *   FindAvailablePrinter()     - Find an available printer in a class.
 *   FindClass()                - Find the named class.
 *   LoadAllClasses()           - Load classes from the classes.conf file.
 *   SaveAllClasses()           - Save classes to the classes.conf file.
 *   UpdateImplicitClasses()    - Update the accepting state of implicit
 *                                classes.
 */

/*
 * Include necessary headers...
 */

#include "cupsd.h"


/*
 * 'AddClass()' - Add a class to the system.
 */

printer_t *			/* O - New class */
AddClass(const char *name)	/* I - Name of class */
{
  printer_t	*c;		/* New class */


 /*
  * Add the printer and set the type to "class"...
  */

  if ((c = AddPrinter(name)) != NULL)
  {
   /*
    * Change from a printer to a class...
    */

    c->type = CUPS_PRINTER_CLASS;
<<<<<<< HEAD
    SetStringf(&c->uri, "ipp://%s:%d/classes/%s", ServerName,
               ntohs(Listeners[0].address.sin_port), name);
=======

    SetStringf(&c->uri, "ipp://%s:%d/classes/%s", ServerName, LocalPort, name);
    SetString(&c->error_policy, "retry-job");
>>>>>>> 8f431932
  }

  return (c);
}


/*
 * 'AddPrinterToClass()' - Add a printer to a class...
 */

void
AddPrinterToClass(printer_t *c,	/* I - Class to add to */
                  printer_t *p)	/* I - Printer to add */
{
  int		i;		/* Looping var */
  printer_t	**temp;		/* Pointer to printer array */


 /*
  * See if this printer is already a member of the class...
  */

  for (i = 0; i < c->num_printers; i ++)
    if (c->printers[i] == p)
      return;

 /*
  * Allocate memory as needed...
  */

  if (c->num_printers == 0)
    temp = malloc(sizeof(printer_t *));
  else
    temp = realloc(c->printers, sizeof(printer_t *) * (c->num_printers + 1));

  if (temp == NULL)
  {
    LogMessage(L_ERROR, "Unable to add printer %s to class %s!",
               p->name, c->name);
    return;
  }

 /*
  * Add the printer to the end of the array and update the number of printers.
  */

  c->printers = temp;
  temp        += c->num_printers;
  c->num_printers ++;

  *temp = p;

 /*
  * Update the IPP attributes...
  */

  SetPrinterAttrs(c);
}


/*
 * 'DeletePrinterFromClass()' - Delete a printer from a class.
 */

void
DeletePrinterFromClass(printer_t *c,	/* I - Class to delete from */
                       printer_t *p)	/* I - Printer to delete */
{
  int		i;			/* Looping var */
  cups_ptype_t	type;			/* Class type */


 /*
  * See if the printer is in the class...
  */

  for (i = 0; i < c->num_printers; i ++)
    if (p == c->printers[i])
      break;

 /*
  * If it is, remove it from the list...
  */

  if (i < c->num_printers)
  {
   /*
    * Yes, remove the printer...
    */

    c->num_printers --;
    if (i < c->num_printers)
      memcpy(c->printers + i, c->printers + i + 1,
             (c->num_printers - i) * sizeof(printer_t *));
  }

 /*
  * Recompute the printer type mask as needed...
  */

  if (c->num_printers > 0)
  {
    type    = c->type & (CUPS_PRINTER_CLASS | CUPS_PRINTER_IMPLICIT);
    c->type = ~CUPS_PRINTER_REMOTE;

    for (i = 0; i < c->num_printers; i ++)
      c->type &= c->printers[i]->type;

    c->type |= type;

   /*
    * Update the IPP attributes...
    */

    SetPrinterAttrs(c);
  }
}


/*
 * 'DeletePrinterFromClasses()' - Delete a printer from all classes.
 */

void
DeletePrinterFromClasses(printer_t *p)	/* I - Printer to delete */
{
  printer_t	*c,			/* Pointer to current class */
		*next;			/* Pointer to next class */


 /*
  * Loop through the printer/class list and remove the printer
  * from each class listed...
  */

  for (c = Printers; c != NULL; c = next)
  {
    next = c->next;

    if (c->type & (CUPS_PRINTER_CLASS | CUPS_PRINTER_IMPLICIT))
      DeletePrinterFromClass(c, p);
  }

 /*
  * Then clean out any empty classes...
  */

  for (c = Printers; c != NULL; c = next)
  {
    next = c->next;

    if ((c->type & (CUPS_PRINTER_CLASS | CUPS_PRINTER_IMPLICIT)) &&
        c->num_printers == 0)
      DeletePrinter(c, 1);
  }
}


/*
 * 'DeleteAllClasses()' - Remove all classes from the system.
 */

void
DeleteAllClasses(void)
{
  printer_t	*c,	/* Pointer to current printer/class */
		*next;	/* Pointer to next printer in list */


  for (c = Printers; c != NULL; c = next)
  {
    next = c->next;

    if (c->type & CUPS_PRINTER_CLASS)
      DeletePrinter(c, 0);
  }
}


/*
 * 'FindAvailablePrinter()' - Find an available printer in a class.
 */

printer_t *				/* O - Available printer or NULL */
FindAvailablePrinter(const char *name)	/* I - Class to check */
{
  int		i;			/* Looping var */
  printer_t	*c;			/* Printer class */


 /*
  * Find the class...
  */

  if ((c = FindClass(name)) == NULL)
  {
    LogMessage(L_ERROR, "Unable to find class \"%s\"!", name);
    return (NULL);
  }

 /*
  * Loop through the printers in the class and return the first idle
  * printer...  We keep track of the last printer that we used so that
  * a "round robin" type of scheduling is realized (otherwise the first
  * server might be saturated with print jobs...)
  *
  * Thanks to Joel Fredrikson for helping us get this right!
  */

  for (i = c->last_printer + 1; ; i ++)
  {
    if (i >= c->num_printers)
      i = 0;

    if (c->printers[i]->accepting &&
        (c->printers[i]->state == IPP_PRINTER_IDLE ||
         ((c->printers[i]->type & CUPS_PRINTER_REMOTE) && !c->printers[i]->job)))
    {
      c->last_printer = i;
      return (c->printers[i]);
    }

    if (i == c->last_printer)
      break;
  }

  return (NULL);
}


/*
 * 'FindClass()' - Find the named class.
 */

printer_t *			/* O - Matching class or NULL */
FindClass(const char *name)	/* I - Name of class */
{
  printer_t	*c;		/* Current class/printer */
  int		diff;		/* Difference */


  for (c = Printers; c != NULL; c = c->next)
    if ((diff = strcasecmp(name, c->name)) == 0 &&
        (c->type & (CUPS_PRINTER_CLASS | CUPS_PRINTER_IMPLICIT)))
      return (c);				/* name == c->name */
    else if (diff < 0)				/* name < c->name */
      return (NULL);

  return (NULL);
}


/*
 * 'LoadAllClasses()' - Load classes from the classes.conf file.
 */

void
LoadAllClasses(void)
{
  cups_file_t	*fp;			/* classes.conf file */
  int		linenum;		/* Current line number */
  int		len;			/* Length of line */
  char		line[1024],		/* Line from file */
		name[256],		/* Parameter name */
		*nameptr,		/* Pointer into name */
		*value,			/* Pointer to value */
		*valueptr;		/* Pointer into value */
  printer_t	*p,			/* Current printer class */
		*temp;			/* Temporary pointer to printer */


 /*
  * Open the classes.conf file...
  */

  snprintf(line, sizeof(line), "%s/classes.conf", ServerRoot);
  if ((fp = cupsFileOpen(line, "r")) == NULL)
  {
    LogMessage(L_ERROR, "LoadAllClasses: Unable to open %s - %s", line,
               strerror(errno));
    return;
  }

 /*
  * Read class configurations until we hit EOF...
  */

  linenum = 0;
  p       = NULL;

  while (cupsFileGets(fp, line, sizeof(line)) != NULL)
  {
    linenum ++;

   /*
    * Skip comment lines...
    */

    if (line[0] == '#')
      continue;

   /*
    * Strip trailing whitespace, if any...
    */

    len = strlen(line);

    while (len > 0 && isspace(line[len - 1] & 255))
    {
      len --;
      line[len] = '\0';
    }

   /*
    * Extract the name from the beginning of the line...
    */

    for (value = line; isspace(*value & 255); value ++);

    for (nameptr = name; *value != '\0' && !isspace(*value & 255) &&
	                     nameptr < (name + sizeof(name) - 1);)
      *nameptr++ = *value++;
    *nameptr = '\0';

    while (isspace(*value & 255))
      value ++;

    if (name[0] == '\0')
      continue;

   /*
    * Decode the directive...
    */

    if (!strcasecmp(name, "<Class") ||
        !strcasecmp(name, "<DefaultClass"))
    {
     /*
      * <Class name> or <DefaultClass name>
      */

      if (line[len - 1] == '>' && p == NULL)
      {
        line[len - 1] = '\0';

        LogMessage(L_DEBUG, "LoadAllClasses: Loading class %s...", value);

        p = AddClass(value);
	p->accepting = 1;
	p->state     = IPP_PRINTER_IDLE;

        if (!strcasecmp(name, "<DefaultClass"))
	  DefaultPrinter = p;
      }
      else
      {
        LogMessage(L_ERROR, "Syntax error on line %d of classes.conf.",
	           linenum);
        return;
      }
    }
    else if (!strcasecmp(name, "</Class>"))
    {
      if (p != NULL)
      {
        SetPrinterAttrs(p);
        p = NULL;
      }
      else
      {
        LogMessage(L_ERROR, "Syntax error on line %d of classes.conf.",
	           linenum);
        return;
      }
    }
    else if (p == NULL)
    {
      LogMessage(L_ERROR, "Syntax error on line %d of classes.conf.",
	         linenum);
      return;
    }
    
<<<<<<< HEAD
    else if (strcmp(name, "Info") == 0)
      SetString(&p->info, value);
    else if (strcmp(name, "Location") == 0)
      SetString(&p->location, value);
    else if (strcmp(name, "Printer") == 0)
=======
    else if (!strcasecmp(name, "Info"))
      SetString(&p->info, value);
    else if (!strcasecmp(name, "Location"))
      SetString(&p->location, value);
    else if (!strcasecmp(name, "Printer"))
>>>>>>> 8f431932
    {
      if ((temp = FindPrinter(value)) == NULL)
      {
	LogMessage(L_WARN, "Unknown printer %s on line %d of classes.conf.",
	           value, linenum);

       /*
	* Add the missing remote printer...
	*/

	if ((temp = AddPrinter(value)) != NULL)
	{
	  SetString(&temp->make_model, "Remote Printer on unknown");

          temp->state       = IPP_PRINTER_STOPPED;
	  temp->type        |= CUPS_PRINTER_REMOTE;
	  temp->browse_time = 2147483647;

	  SetString(&temp->location, "Location Unknown");
	  SetString(&temp->info, "No Information Available");
	  temp->hostname[0] = '\0';

	  SetPrinterAttrs(temp);
	}
      }

      if (temp)
        AddPrinterToClass(p, temp);
    }
    else if (!strcasecmp(name, "State"))
    {
     /*
      * Set the initial queue state...
      */

      if (!strcasecmp(value, "idle"))
        p->state = IPP_PRINTER_IDLE;
      else if (!strcasecmp(value, "stopped"))
        p->state = IPP_PRINTER_STOPPED;
    }
    else if (!strcasecmp(name, "StateMessage"))
    {
     /*
      * Set the initial queue state message...
      */

      while (isspace(*value & 255))
        value ++;

      strlcpy(p->state_message, value, sizeof(p->state_message));
    }
    else if (!strcasecmp(name, "Accepting"))
    {
     /*
      * Set the initial accepting state...
      */

      if (!strcasecmp(value, "yes") ||
          !strcasecmp(value, "on") ||
          !strcasecmp(value, "true"))
        p->accepting = 1;
      else
        p->accepting = 0;
    }
<<<<<<< HEAD
    else if (strcmp(name, "JobSheets") == 0)
=======
    else if (!strcasecmp(name, "JobSheets"))
>>>>>>> 8f431932
    {
     /*
      * Set the initial job sheets...
      */

      for (valueptr = value; *valueptr && !isspace(*valueptr & 255); valueptr ++);

      if (*valueptr)
        *valueptr++ = '\0';

      SetString(&p->job_sheets[0], value);

      while (isspace(*valueptr & 255))
        valueptr ++;

      if (*valueptr)
      {
        for (value = valueptr; *valueptr && !isspace(*valueptr & 255); valueptr ++);

	if (*valueptr)
          *valueptr++ = '\0';

	SetString(&p->job_sheets[1], value);
      }
    }
<<<<<<< HEAD
    else if (strcmp(name, "AllowUser") == 0)
=======
    else if (!strcasecmp(name, "AllowUser"))
>>>>>>> 8f431932
    {
      p->deny_users = 0;
      AddPrinterUser(p, value);
    }
    else if (!strcasecmp(name, "DenyUser"))
    {
      p->deny_users = 1;
      AddPrinterUser(p, value);
    }
    else if (!strcasecmp(name, "QuotaPeriod"))
      p->quota_period = atoi(value);
    else if (!strcasecmp(name, "PageLimit"))
      p->page_limit = atoi(value);
    else if (!strcasecmp(name, "KLimit"))
      p->k_limit = atoi(value);
    else if (!strcasecmp(name, "OpPolicy"))
      SetString(&p->op_policy, value);
    else if (!strcasecmp(name, "ErrorPolicy"))
      SetString(&p->error_policy, value);
    else
    {
     /*
      * Something else we don't understand...
      */

      LogMessage(L_ERROR, "Unknown configuration directive %s on line %d of classes.conf.",
	         name, linenum);
    }
  }

  cupsFileClose(fp);
}


/*
 * 'SaveAllClasses()' - Save classes to the classes.conf file.
 */

void
SaveAllClasses(void)
{
  cups_file_t	*fp;			/* classes.conf file */
  char		temp[1024];		/* Temporary string */
  char		backup[1024];		/* classes.conf.O file */
  printer_t	*pclass;		/* Current printer class */
  int		i;			/* Looping var */
  time_t	curtime;		/* Current time */
  struct tm	*curdate;		/* Current date */


 /*
  * Create the classes.conf file...
  */

  snprintf(temp, sizeof(temp), "%s/classes.conf", ServerRoot);
  snprintf(backup, sizeof(backup), "%s/classes.conf.O", ServerRoot);

  if (rename(temp, backup))
    LogMessage(L_ERROR, "Unable to backup classes.conf - %s", strerror(errno));

  if ((fp = cupsFileOpen(temp, "w")) == NULL)
  {
    LogMessage(L_ERROR, "Unable to save classes.conf - %s", strerror(errno));

    if (rename(backup, temp))
      LogMessage(L_ERROR, "Unable to restore classes.conf - %s", strerror(errno));
    return;
  }
  else
    LogMessage(L_INFO, "Saving classes.conf...");

 /*
  * Restrict access to the file...
  */

  fchown(cupsFileNumber(fp), RunUser, Group);
  fchmod(cupsFileNumber(fp), ConfigFilePerm);

 /*
  * Write a small header to the file...
  */

  curtime = time(NULL);
  curdate = localtime(&curtime);
  strftime(temp, sizeof(temp) - 1, CUPS_STRFTIME_FORMAT, curdate);

  cupsFilePuts(fp, "# Class configuration file for " CUPS_SVERSION "\n");
  cupsFilePrintf(fp, "# Written by cupsd on %s\n", temp);

 /*
  * Write each local class known to the system...
  */

  for (pclass = Printers; pclass != NULL; pclass = pclass->next)
  {
   /*
    * Skip remote destinations and regular printers...
    */

    if ((pclass->type & CUPS_PRINTER_REMOTE) ||
        (pclass->type & CUPS_PRINTER_IMPLICIT) ||
        !(pclass->type & CUPS_PRINTER_CLASS))
      continue;

   /*
    * Write printers as needed...
    */

    if (pclass == DefaultPrinter)
      cupsFilePrintf(fp, "<DefaultClass %s>\n", pclass->name);
    else
      cupsFilePrintf(fp, "<Class %s>\n", pclass->name);

    if (pclass->info)
      cupsFilePrintf(fp, "Info %s\n", pclass->info);

    if (pclass->location)
      cupsFilePrintf(fp, "Location %s\n", pclass->location);

    if (pclass->state == IPP_PRINTER_STOPPED)
    {
      cupsFilePuts(fp, "State Stopped\n");
      cupsFilePrintf(fp, "StateMessage %s\n", pclass->state_message);
    }
    else
      cupsFilePuts(fp, "State Idle\n");

    if (pclass->accepting)
      cupsFilePuts(fp, "Accepting Yes\n");
    else
      cupsFilePuts(fp, "Accepting No\n");

    cupsFilePrintf(fp, "JobSheets %s %s\n", pclass->job_sheets[0],
                   pclass->job_sheets[1]);

    for (i = 0; i < pclass->num_printers; i ++)
      cupsFilePrintf(fp, "Printer %s\n", pclass->printers[i]->name);

    cupsFilePrintf(fp, "QuotaPeriod %d\n", pclass->quota_period);
    cupsFilePrintf(fp, "PageLimit %d\n", pclass->page_limit);
    cupsFilePrintf(fp, "KLimit %d\n", pclass->k_limit);

    for (i = 0; i < pclass->num_users; i ++)
      cupsFilePrintf(fp, "%sUser %s\n", pclass->deny_users ? "Deny" : "Allow",
<<<<<<< HEAD
                     pclass->users[i]);
=======
        	     pclass->users[i]);

    cupsFilePrintf(fp, "OpPolicy %s\n", pclass->op_policy);
    cupsFilePrintf(fp, "ErrorPolicy %s\n", pclass->error_policy);
>>>>>>> 8f431932

    cupsFilePuts(fp, "</Class>\n");
  }

  cupsFileClose(fp);
}


/*
 * 'UpdateImplicitClasses()' - Update the accepting state of implicit classes.
 */

void
UpdateImplicitClasses(void)
{
  int		i;			/* Looping var */
  printer_t	*pclass;		/* Current class */
  int		accepting;		/* printer-is-accepting-jobs value */


  for (pclass = Printers; pclass; pclass = pclass->next)
    if (pclass->type & CUPS_PRINTER_IMPLICIT)
    {
     /*
      * Implicit class, loop through the printers to come up with a
      * composite state...
      */

      for (i = 0, accepting = 0; i < pclass->num_printers; i ++)
        if ((accepting |= pclass->printers[i]->accepting) != 0)
	  break;

      pclass->accepting = accepting;
    }
}


/*
<<<<<<< HEAD
 * End of "$Id: classes.c,v 1.61 2005/01/03 19:29:59 mike Exp $".
=======
 * End of "$Id$".
>>>>>>> 8f431932
 */<|MERGE_RESOLUTION|>--- conflicted
+++ resolved
@@ -1,9 +1,5 @@
 /*
-<<<<<<< HEAD
- * "$Id: classes.c,v 1.61 2005/01/03 19:29:59 mike Exp $"
-=======
  * "$Id$"
->>>>>>> 8f431932
  *
  *   Printer class routines for the Common UNIX Printing System (CUPS).
  *
@@ -68,14 +64,9 @@
     */
 
     c->type = CUPS_PRINTER_CLASS;
-<<<<<<< HEAD
-    SetStringf(&c->uri, "ipp://%s:%d/classes/%s", ServerName,
-               ntohs(Listeners[0].address.sin_port), name);
-=======
 
     SetStringf(&c->uri, "ipp://%s:%d/classes/%s", ServerName, LocalPort, name);
     SetString(&c->error_policy, "retry-job");
->>>>>>> 8f431932
   }
 
   return (c);
@@ -458,19 +449,11 @@
       return;
     }
     
-<<<<<<< HEAD
-    else if (strcmp(name, "Info") == 0)
-      SetString(&p->info, value);
-    else if (strcmp(name, "Location") == 0)
-      SetString(&p->location, value);
-    else if (strcmp(name, "Printer") == 0)
-=======
     else if (!strcasecmp(name, "Info"))
       SetString(&p->info, value);
     else if (!strcasecmp(name, "Location"))
       SetString(&p->location, value);
     else if (!strcasecmp(name, "Printer"))
->>>>>>> 8f431932
     {
       if ((temp = FindPrinter(value)) == NULL)
       {
@@ -535,11 +518,7 @@
       else
         p->accepting = 0;
     }
-<<<<<<< HEAD
-    else if (strcmp(name, "JobSheets") == 0)
-=======
     else if (!strcasecmp(name, "JobSheets"))
->>>>>>> 8f431932
     {
      /*
       * Set the initial job sheets...
@@ -565,11 +544,7 @@
 	SetString(&p->job_sheets[1], value);
       }
     }
-<<<<<<< HEAD
-    else if (strcmp(name, "AllowUser") == 0)
-=======
     else if (!strcasecmp(name, "AllowUser"))
->>>>>>> 8f431932
     {
       p->deny_users = 0;
       AddPrinterUser(p, value);
@@ -714,14 +689,10 @@
 
     for (i = 0; i < pclass->num_users; i ++)
       cupsFilePrintf(fp, "%sUser %s\n", pclass->deny_users ? "Deny" : "Allow",
-<<<<<<< HEAD
-                     pclass->users[i]);
-=======
         	     pclass->users[i]);
 
     cupsFilePrintf(fp, "OpPolicy %s\n", pclass->op_policy);
     cupsFilePrintf(fp, "ErrorPolicy %s\n", pclass->error_policy);
->>>>>>> 8f431932
 
     cupsFilePuts(fp, "</Class>\n");
   }
@@ -760,9 +731,5 @@
 
 
 /*
-<<<<<<< HEAD
- * End of "$Id: classes.c,v 1.61 2005/01/03 19:29:59 mike Exp $".
-=======
  * End of "$Id$".
->>>>>>> 8f431932
  */