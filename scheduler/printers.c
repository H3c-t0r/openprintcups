/*
<<<<<<< HEAD
 * "$Id: printers.c,v 1.167 2005/01/03 19:29:59 mike Exp $"
=======
 * "$Id$"
>>>>>>> 8f431932
 *
 *   Printer routines for the Common UNIX Printing System (CUPS).
 *
 *   Copyright 1997-2005 by Easy Software Products, all rights reserved.
 *
 *   These coded instructions, statements, and computer programs are the
 *   property of Easy Software Products and are protected by Federal
 *   copyright law.  Distribution and use rights are outlined in the file
 *   "LICENSE.txt" which should have been included with this file.  If this
 *   file is missing or damaged please contact Easy Software Products
 *   at:
 *
 *       Attn: CUPS Licensing Information
 *       Easy Software Products
 *       44141 Airport View Drive, Suite 204
 *       Hollywood, Maryland 20636 USA
 *
 *       Voice: (301) 373-9600
 *       EMail: cups-info@cups.org
 *         WWW: http://www.cups.org
 *
 * Contents:
 *
 *   AddPrinter()           - Add a printer to the system.
 *   AddPrinterFilter()     - Add a MIME filter for a printer.
 *   AddPrinterHistory()    - Add the current printer state to the history.
 *   AddPrinterUser()       - Add a user to the ACL.
 *   DeleteAllPrinters()    - Delete all printers from the system.
 *   DeletePrinter()        - Delete a printer from the system.
 *   DeletePrinterFilters() - Delete all MIME filters for a printer.
 *   FindPrinter()          - Find a printer in the list.
 *   FreePrinterUsers()     - Free allow/deny users.
 *   LoadAllPrinters()      - Load printers from the printers.conf file.
 *   SaveAllPrinters()      - Save all printer definitions to the printers.conf
 *   SetPrinterAttrs()      - Set printer attributes based upon the PPD file.
 *   SetPrinterReasons()    - Set/update the reasons strings.
 *   SetPrinterState()      - Update the current state of a printer.
 *   SortPrinters()         - Sort the printer list when a printer name is
 *                            changed.
 *   StopPrinter()          - Stop a printer from printing any jobs...
 *   ValidateDest()         - Validate a printer/class destination.
 *   WritePrintcap()        - Write a pseudo-printcap file for older
 *                            applications that need it...
 *   cupsdSanitizeURI()     - Sanitize a device URI...
 *   write_irix_config()    - Update the config files used by the IRIX
 *                            desktop tools.
 *   write_irix_state()     - Update the status files used by IRIX printing
 *                            desktop tools.
 */

/*
 * Include necessary headers...
 */

#include "cupsd.h"


/*
 * Local functions...
 */

#ifdef __sgi
static void	write_irix_config(printer_t *p);
static void	write_irix_state(printer_t *p);
#endif /* __sgi */


/*
 * 'AddPrinter()' - Add a printer to the system.
 */

printer_t *			/* O - New printer */
AddPrinter(const char *name)	/* I - Name of printer */
{
  printer_t	*p,		/* New printer */
		*current,	/* Current printer in list */
		*prev;		/* Previous printer in list */


 /*
  * Range check input...
  */

  LogMessage(L_DEBUG2, "AddPrinter(\"%s\")", name ? name : "(null)");

  if (name == NULL)
    return (NULL);

 /*
  * Create a new printer entity...
  */

  if ((p = calloc(1, sizeof(printer_t))) == NULL)
  {
    LogMessage(L_ERROR, "Unable to allocate memory for printer - %s",
               strerror(errno));
    return (NULL);
  }

  SetString(&p->name, name);
  SetString(&p->info, name);
  SetString(&p->hostname, ServerName);
<<<<<<< HEAD
  SetStringf(&p->uri, "ipp://%s:%d/printers/%s", ServerName,
             NumListeners > 0 ? ntohs(Listeners[0].address.sin_port) : ippPort(),
	     name);
=======

  SetStringf(&p->uri, "ipp://%s:%d/printers/%s", ServerName, LocalPort, name);
>>>>>>> 8f431932
  SetStringf(&p->device_uri, "file:/dev/null");

  p->state     = IPP_PRINTER_STOPPED;
  p->accepting = 0;
  p->filetype  = mimeAddType(MimeDatabase, "printer", name);

  SetString(&p->job_sheets[0], "none");
  SetString(&p->job_sheets[1], "none");
<<<<<<< HEAD
 
=======

  SetString(&p->error_policy, "stop-printer");
  SetString(&p->op_policy, DefaultPolicy);

  p->op_policy_ptr = DefaultPolicyPtr;

>>>>>>> 8f431932
  if (MaxPrinterHistory)
    p->history = calloc(MaxPrinterHistory, sizeof(ipp_t *));

 /*
  * Insert the printer in the printer list alphabetically...
  */

  for (prev = NULL, current = Printers;
       current != NULL;
       prev = current, current = current->next)
    if (strcasecmp(p->name, current->name) < 0)
      break;

 /*
  * Insert this printer before the current one...
  */

  if (prev == NULL)
    Printers = p;
  else
    prev->next = p;

  p->next = current;

 /*
  * Write a new /etc/printcap or /var/spool/lp/pstatus file.
  */

  WritePrintcap();

 /*
  * Bump the printer count and return...
  */

  NumPrinters ++;

  return (p);
}


/*
 * 'AddPrinterFilter()' - Add a MIME filter for a printer.
 */

void
AddPrinterFilter(printer_t  *p,		/* I - Printer to add to */
                 const char *filter)	/* I - Filter to add */
{
  int		i;			/* Looping var */
  char		super[MIME_MAX_SUPER],	/* Super-type for filter */
		type[MIME_MAX_TYPE],	/* Type for filter */
		program[1024];		/* Program/filter name */
  int		cost;			/* Cost of filter */
  mime_type_t	**temptype;		/* MIME type looping var */


 /*
  * Range check input...
  */

  if (p == NULL || p->filetype == NULL || filter == NULL)
    return;

 /*
  * Parse the filter string; it should be in the following format:
  *
  *     super/type cost program
  */

  if (sscanf(filter, "%15[^/]/%31s%d%1023s", super, type, &cost, program) != 4)
  {
    LogMessage(L_ERROR, "AddPrinterFilter: Invalid filter string \"%s\"!",
               filter);
    return;
  }

 /*
  * Add the filter to the MIME database, supporting wildcards as needed...
  */

  for (temptype = MimeDatabase->types, i = MimeDatabase->num_types;
       i > 0;
       i --, temptype ++)
    if (((super[0] == '*' && strcasecmp((*temptype)->super, "printer") != 0) ||
<<<<<<< HEAD
         strcasecmp((*temptype)->super, super) == 0) &&
        (type[0] == '*' || strcasecmp((*temptype)->type, type) == 0))
=======
         !strcasecmp((*temptype)->super, super)) &&
        (type[0] == '*' || !strcasecmp((*temptype)->type, type)))
>>>>>>> 8f431932
    {
      LogMessage(L_DEBUG2, "Adding filter %s/%s %s/%s %d %s",
                 (*temptype)->super, (*temptype)->type,
		 p->filetype->super, p->filetype->type,
                 cost, program);
      mimeAddFilter(MimeDatabase, *temptype, p->filetype, cost, program);
    }
}


/*
 * 'AddPrinterHistory()' - Add the current printer state to the history.
 */

void
AddPrinterHistory(printer_t *p)		/* I - Printer */
{
  ipp_t	*history;			/* History collection */


 /*
  * Stop early if we aren't keeping history data...
  */

  if (MaxPrinterHistory <= 0)
    return;

 /*
  * Retire old history data as needed...
  */

  p->sequence_number ++;

  if (p->num_history >= MaxPrinterHistory)
  {
    p->num_history --;
    ippDelete(p->history[0]);
    memmove(p->history, p->history + 1, p->num_history * sizeof(ipp_t *));
  }

 /*
  * Create a collection containing the current printer-state, printer-up-time,
  * printer-state-message, and printer-state-reasons attributes.
  */

  history = ippNew();
  ippAddInteger(history, IPP_TAG_PRINTER, IPP_TAG_ENUM, "printer-state",
                p->state);
  ippAddBoolean(history, IPP_TAG_PRINTER, "printer-is-accepting-jobs",
                p->accepting);
  ippAddString(history, IPP_TAG_PRINTER, IPP_TAG_TEXT, "printer-state-message",
               NULL, p->state_message);
  if (p->num_reasons == 0)
    ippAddString(history, IPP_TAG_PRINTER, IPP_TAG_KEYWORD,
                 "printer-state-reasons", NULL,
		 p->state == IPP_PRINTER_STOPPED ? "paused" : "none");
  else
    ippAddStrings(history, IPP_TAG_PRINTER, IPP_TAG_KEYWORD,
                  "printer-state-reasons", p->num_reasons, NULL,
		  (const char * const *)p->reasons);
  ippAddInteger(history, IPP_TAG_PRINTER, IPP_TAG_INTEGER,
                "printer-state-time", p->state_time);
  ippAddInteger(history, IPP_TAG_PRINTER, IPP_TAG_INTEGER,
                "printer-state-sequence-number", p->sequence_number);

  p->history[p->num_history] = history;
  p->num_history ++;
}


/*
 * 'AddPrinterUser()' - Add a user to the ACL.
 */

void
AddPrinterUser(printer_t  *p,		/* I - Printer */
               const char *username)	/* I - User */
{
  const char	**temp;			/* Temporary array pointer */


  if (!p || !username)
    return;

  if (p->num_users == 0)
    temp = malloc(sizeof(char **));
  else
    temp = realloc(p->users, sizeof(char **) * (p->num_users + 1));

  if (!temp)
    return;

  p->users = temp;
  temp     += p->num_users;

  if ((*temp = strdup(username)) != NULL)
    p->num_users ++;
}


/*
 * 'CreateCommonData()' - Create the common printer data.
 */

void
CreateCommonData(void)
{
  int		i;			/* Looping var */
  ipp_attribute_t *attr;		/* Attribute data */
<<<<<<< HEAD
=======
  printer_t	*p;			/* Current printer */
>>>>>>> 8f431932
  static const int nups[] =		/* number-up-supported values */
		{ 1, 2, 4, 6, 9, 16 };
  static const ipp_orient_t orients[4] =/* orientation-requested-supported values */
		{
		  IPP_PORTRAIT,
		  IPP_LANDSCAPE,
		  IPP_REVERSE_LANDSCAPE,
		  IPP_REVERSE_PORTRAIT
		};
  static const char * const holds[] =	/* job-hold-until-supported values */
		{
		  "no-hold",
		  "indefinite",
		  "day-time",
		  "evening",
		  "night",
		  "second-shift",
		  "third-shift",
		  "weekend"
		};
  static const char * const versions[] =/* ipp-versions-supported values */
		{
		  "1.0",
		  "1.1"
		};
  static const ipp_op_t	ops[] =		/* operations-supported values */
		{
		  IPP_PRINT_JOB,
		  IPP_VALIDATE_JOB,
		  IPP_CREATE_JOB,
		  IPP_SEND_DOCUMENT,
		  IPP_CANCEL_JOB,
		  IPP_GET_JOB_ATTRIBUTES,
		  IPP_GET_JOBS,
		  IPP_GET_PRINTER_ATTRIBUTES,
		  IPP_HOLD_JOB,
		  IPP_RELEASE_JOB,
		  IPP_PAUSE_PRINTER,
		  IPP_RESUME_PRINTER,
		  IPP_PURGE_JOBS,
		  IPP_SET_JOB_ATTRIBUTES,
		  IPP_ENABLE_PRINTER,
		  IPP_DISABLE_PRINTER,
		  CUPS_GET_DEFAULT,
		  CUPS_GET_PRINTERS,
		  CUPS_ADD_PRINTER,
		  CUPS_DELETE_PRINTER,
		  CUPS_GET_CLASSES,
		  CUPS_ADD_CLASS,
		  CUPS_DELETE_CLASS,
		  CUPS_ACCEPT_JOBS,
		  CUPS_REJECT_JOBS,
		  CUPS_GET_DEVICES,
		  CUPS_GET_PPDS,
		  IPP_RESTART_JOB
		};
  static const char * const charsets[] =/* charset-supported values */
		{
		  "us-ascii",
		  "iso-8859-1",
		  "iso-8859-2",
		  "iso-8859-3",
		  "iso-8859-4",
		  "iso-8859-5",
		  "iso-8859-6",
		  "iso-8859-7",
		  "iso-8859-8",
		  "iso-8859-9",
		  "iso-8859-10",
		  "iso-8859-13",
		  "iso-8859-14",
		  "iso-8859-15",
		  "utf-8",
		  "windows-874",
		  "windows-1250",
		  "windows-1251",
		  "windows-1252",
		  "windows-1253",
		  "windows-1254",
		  "windows-1255",
		  "windows-1256",
		  "windows-1257",
		  "windows-1258",
		  "koi8-r",
		  "koi8-u",
		};
  static const char * const compressions[] =
		{			/* document-compression-supported values */
		  "none"
#ifdef HAVE_LIBZ
		  ,"gzip"
#endif /* HAVE_LIBZ */
		};
  static const char * const multiple_document_handling[] =
		{			/* multiple-document-handling-supported values */
		  "separate-documents-uncollated-copies",
		  "separate-documents-collated-copies"
		};
<<<<<<< HEAD
=======
  static const char * const errors[] =	/* printer-error-policy-supported values */
		{
		  "abort-job",
		  "retry-job",
		  "stop-printer"
		};
>>>>>>> 8f431932


  if (CommonData)
    ippDelete(CommonData);

  CommonData = ippNew();

  ippAddString(CommonData, IPP_TAG_PRINTER, IPP_TAG_KEYWORD,
               "pdl-override-supported", NULL, "not-attempted");
  ippAddStrings(CommonData, IPP_TAG_PRINTER, IPP_TAG_KEYWORD,
                "ipp-versions-supported", sizeof(versions) / sizeof(versions[0]),
		NULL, versions);
  ippAddIntegers(CommonData, IPP_TAG_PRINTER, IPP_TAG_ENUM,
                 "operations-supported",
                 sizeof(ops) / sizeof(ops[0]) + JobFiles - 1, (int *)ops);
  ippAddBoolean(CommonData, IPP_TAG_PRINTER,
                "multiple-document-jobs-supported", 1);
  ippAddInteger(CommonData, IPP_TAG_PRINTER, IPP_TAG_INTEGER,
                "multiple-operation-time-out", 60);
  ippAddStrings(CommonData, IPP_TAG_PRINTER, IPP_TAG_KEYWORD,
                "multiple-document-handling-supported",
                sizeof(multiple_document_handling) /
		    sizeof(multiple_document_handling[0]), NULL,
	        multiple_document_handling);
  ippAddString(CommonData, IPP_TAG_PRINTER, IPP_TAG_CHARSET,
               "charset-configured", NULL, DefaultCharset);
  ippAddStrings(CommonData, IPP_TAG_PRINTER, IPP_TAG_CHARSET,
                "charset-supported", sizeof(charsets) / sizeof(charsets[0]),
		NULL, charsets);
  ippAddString(CommonData, IPP_TAG_PRINTER, IPP_TAG_LANGUAGE,
               "natural-language-configured", NULL, DefaultLanguage);
  ippAddString(CommonData, IPP_TAG_PRINTER, IPP_TAG_LANGUAGE,
               "generated-natural-language-supported", NULL, DefaultLanguage);
  ippAddString(CommonData, IPP_TAG_PRINTER, IPP_TAG_MIMETYPE,
               "document-format-default", NULL, "application/octet-stream");
  ippAddStrings(CommonData, IPP_TAG_PRINTER,
                (ipp_tag_t)(IPP_TAG_MIMETYPE | IPP_TAG_COPY),
                "document-format-supported", NumMimeTypes, NULL, MimeTypes);
  ippAddStrings(CommonData, IPP_TAG_PRINTER, IPP_TAG_KEYWORD,
        	"compression-supported",
		sizeof(compressions) / sizeof(compressions[0]),
		NULL, compressions);
  ippAddInteger(CommonData, IPP_TAG_PRINTER, IPP_TAG_INTEGER,
                "job-priority-supported", 100);
  ippAddInteger(CommonData, IPP_TAG_PRINTER, IPP_TAG_INTEGER,
                "job-priority-default", 50);
  ippAddRange(CommonData, IPP_TAG_PRINTER, "copies-supported", 1, MaxCopies);
  ippAddInteger(CommonData, IPP_TAG_PRINTER, IPP_TAG_INTEGER,
                "copies-default", 1);
  ippAddBoolean(CommonData, IPP_TAG_PRINTER, "page-ranges-supported", 1);
  ippAddIntegers(CommonData, IPP_TAG_PRINTER, IPP_TAG_INTEGER,
                 "number-up-supported", sizeof(nups) / sizeof(nups[0]), nups);
  ippAddInteger(CommonData, IPP_TAG_PRINTER, IPP_TAG_INTEGER,
                "number-up-default", 1);
  ippAddIntegers(CommonData, IPP_TAG_PRINTER, IPP_TAG_ENUM,
                 "orientation-requested-supported", 4, (int *)orients);
  ippAddInteger(CommonData, IPP_TAG_PRINTER, IPP_TAG_ENUM,
                "orientation-requested-default", IPP_PORTRAIT);
  ippAddStrings(CommonData, IPP_TAG_PRINTER, IPP_TAG_KEYWORD,
                "job-hold-until-supported", sizeof(holds) / sizeof(holds[0]),
		NULL, holds);
  ippAddString(CommonData, IPP_TAG_PRINTER, IPP_TAG_KEYWORD,
               "job-hold-until-default", NULL, "no-hold");
<<<<<<< HEAD
=======
  attr = ippAddStrings(CommonData, IPP_TAG_PRINTER, IPP_TAG_NAME,
                       "printer-op-policy-supported", NumPolicies, NULL, NULL);
  for (i = 0; i < NumPolicies; i ++)
    attr->values[i].string.text = strdup(Policies[i]->name);
  ippAddStrings(CommonData, IPP_TAG_PRINTER, IPP_TAG_NAME,
                "printer-error-policy-supported",
		sizeof(errors) / sizeof(errors[0]), NULL, errors);
>>>>>>> 8f431932

  if (NumBanners > 0)
  {
   /*
    * Setup the job-sheets-supported and job-sheets-default attributes...
    */

    if (Classification && !ClassifyOverride)
      attr = ippAddString(CommonData, IPP_TAG_PRINTER, IPP_TAG_NAME,
                	  "job-sheets-supported", NULL, Classification);
    else
      attr = ippAddStrings(CommonData, IPP_TAG_PRINTER, IPP_TAG_NAME,
                	   "job-sheets-supported", NumBanners + 1, NULL, NULL);

    if (attr == NULL)
      LogMessage(L_EMERG, "SetPrinterAttrs: Unable to allocate memory for "
                          "job-sheets-supported attribute: %s!",
	         strerror(errno));
    else if (!Classification || ClassifyOverride)
    {
      attr->values[0].string.text = strdup("none");

      for (i = 0; i < NumBanners; i ++)
	attr->values[i + 1].string.text = strdup(Banners[i].name);
    }
  }
<<<<<<< HEAD
=======

 /*
  * Loop through the printers and update the op_policy_ptr values...
  */

  for (p = Printers; p; p = p->next)
    if ((p->op_policy_ptr = FindPolicy(p->op_policy)) == NULL)
      p->op_policy_ptr = DefaultPolicyPtr;
>>>>>>> 8f431932
}


/*
 * 'DeleteAllPrinters()' - Delete all printers from the system.
 */

void
DeleteAllPrinters(void)
{
  printer_t	*p,	/* Pointer to current printer/class */
		*next;	/* Pointer to next printer in list */


  for (p = Printers; p != NULL; p = next)
  {
    next = p->next;

    if (!(p->type & CUPS_PRINTER_CLASS))
      DeletePrinter(p, 0);
  }
}


/*
 * 'DeletePrinter()' - Delete a printer from the system.
 */

void
DeletePrinter(printer_t *p,		/* I - Printer to delete */
	      int       update)		/* I - Update printers.conf? */
{
  int		i;			/* Looping var */
  printer_t	*current,		/* Current printer in list */
		*prev;			/* Previous printer in list */
#ifdef __sgi
  char		filename[1024];		/* Interface script filename */
#endif /* __sgi */


  DEBUG_printf(("DeletePrinter(%08x): p->name = \"%s\"...\n", p, p->name));

 /*
  * Range check input...
  */

  if (p == NULL)
    return;

 /*
  * Find the printer in the list...
  */

  for (prev = NULL, current = Printers;
       current != NULL;
       prev = current, current = current->next)
    if (p == current)
      break;

  if (current == NULL)
  {
    LogMessage(L_ERROR, "Tried to delete a non-existent printer %s!\n",
               p->name);
    return;
  }

 /*
  * Remove the printer from the list...
  */

  if (prev == NULL)
    Printers = p->next;
  else
    prev->next = p->next;

  NumPrinters --;

 /*
  * Stop printing on this printer...
  */

  StopPrinter(p, update);

 /*
  * If this printer is the next for browsing, point to the next one...
  */

  if (p == BrowseNext)
    BrowseNext = p->next;

 /*
  * Remove the dummy interface/icon/option files under IRIX...
  */

#ifdef __sgi
  snprintf(filename, sizeof(filename), "/var/spool/lp/interface/%s", p->name);
  unlink(filename);

  snprintf(filename, sizeof(filename), "/var/spool/lp/gui_interface/ELF/%s.gui",
           p->name);
  unlink(filename);

  snprintf(filename, sizeof(filename), "/var/spool/lp/activeicons/%s", p->name);
  unlink(filename);

  snprintf(filename, sizeof(filename), "/var/spool/lp/pod/%s.config", p->name);
  unlink(filename);

  snprintf(filename, sizeof(filename), "/var/spool/lp/pod/%s.status", p->name);
  unlink(filename);

  snprintf(filename, sizeof(filename), "/var/spool/lp/member/%s", p->name);
  unlink(filename);
#endif /* __sgi */

 /*
  * If p is the default printer, assign the next one...
  */

  if (p == DefaultPrinter)
  {
    DefaultPrinter = Printers;

    WritePrintcap();
  }

 /*
  * Remove this printer from any classes and send a browse delete message...
  */

  if (!(p->type & CUPS_PRINTER_IMPLICIT))
<<<<<<< HEAD
=======
  {
>>>>>>> 8f431932
    DeletePrinterFromClasses(p);
    SendBrowseDelete(p);
  }

 /*
  * Free all memory used by the printer...
  */

  if (p->printers != NULL)
    free(p->printers);

  if (MaxPrinterHistory)
  {
    for (i = 0; i < p->num_history; i ++)
      ippDelete(p->history[i]);

    free(p->history);
  }

  for (i = 0; i < p->num_reasons; i ++)
    free(p->reasons[i]);

  ippDelete(p->attrs);

  DeletePrinterFilters(p);

  FreePrinterUsers(p);
  FreeQuotas(p);

  ClearString(&p->uri);
  ClearString(&p->hostname);
  ClearString(&p->name);
  ClearString(&p->location);
  ClearString(&p->make_model);
  ClearString(&p->info);
  ClearString(&p->job_sheets[0]);
  ClearString(&p->job_sheets[1]);
  ClearString(&p->device_uri);
<<<<<<< HEAD
=======
  ClearString(&p->op_policy);
  ClearString(&p->error_policy);
>>>>>>> 8f431932

  free(p);

 /*
  * Write a new /etc/printcap file...
  */

  WritePrintcap();
}


/*
 * 'DeletePrinterFilters()' - Delete all MIME filters for a printer.
 */

void
DeletePrinterFilters(printer_t *p)	/* I - Printer to remove from */
{
  int		i;			/* Looping var */
  mime_filter_t	*filter;		/* MIME filter looping var */


 /*
  * Range check input...
  */

  if (p == NULL)
    return;

 /*
  * Remove all filters from the MIME database that have a destination
  * type == printer...
  */

  for (filter = MimeDatabase->filters, i = MimeDatabase->num_filters;
       i > 0;
       i --, filter ++)
    if (filter->dst == p->filetype)
    {
     /*
      * Delete the current filter...
      */

      MimeDatabase->num_filters --;

      if (i > 1)
        memmove(filter, filter + 1, sizeof(mime_filter_t) * (i - 1));

      filter --;
    }
}


/*
 * 'FindDest()' - Find a destination in the list.
 */

printer_t *			/* O - Destination in list */
FindDest(const char *name)	/* I - Name of printer or class to find */
{
  printer_t	*p;		/* Current destination */
  int		diff;		/* Difference */


  for (p = Printers; p != NULL; p = p->next)
    if ((diff = strcasecmp(name, p->name)) == 0)/* name == p->name */
      return (p);
    else if (diff < 0)				/* name < p->name */
      return (NULL);

  return (NULL);
}


/*
 * 'FindPrinter()' - Find a printer in the list.
 */

printer_t *			/* O - Printer in list */
FindPrinter(const char *name)	/* I - Name of printer to find */
{
  printer_t	*p;		/* Current printer */
  int		diff;		/* Difference */


  for (p = Printers; p != NULL; p = p->next)
    if ((diff = strcasecmp(name, p->name)) == 0 &&
        !(p->type & CUPS_PRINTER_CLASS))	/* name == p->name */
      return (p);
    else if (diff < 0)				/* name < p->name */
      return (NULL);

  return (NULL);
}


/*
 * 'FreePrinterUsers()' - Free allow/deny users.
 */

void
FreePrinterUsers(printer_t *p)	/* I - Printer */
{
  int	i;			/* Looping var */


  if (!p || !p->num_users)
    return;

  for (i = 0; i < p->num_users; i ++)
    free((void *)p->users[i]);

  free(p->users);

  p->num_users = 0;
  p->users     = NULL;
}


/*
 * 'LoadAllPrinters()' - Load printers from the printers.conf file.
 */

void
LoadAllPrinters(void)
{
  cups_file_t	*fp;			/* printers.conf file */
  int		linenum;		/* Current line number */
  int		len;			/* Length of line */
  char		line[1024],		/* Line from file */
		name[256],		/* Parameter name */
		*nameptr,		/* Pointer into name */
		*value,			/* Pointer to value */
		*valueptr;		/* Pointer into value */
  printer_t	*p;			/* Current printer */


 /*
  * Open the printers.conf file...
  */

  snprintf(line, sizeof(line), "%s/printers.conf", ServerRoot);
  if ((fp = cupsFileOpen(line, "r")) == NULL)
  {
    LogMessage(L_ERROR, "LoadAllPrinters: Unable to open %s - %s", line,
               strerror(errno));
    return;
  }

 /*
  * Read printer configurations until we hit EOF...
  */

  linenum = 0;
  p       = NULL;

  while (cupsFileGets(fp, line, sizeof(line)) != NULL)
  {
    linenum ++;

   /*
    * Skip comment lines...
    */

    if (line[0] == '#')
      continue;

   /*
    * Strip trailing whitespace, if any...
    */

    len = strlen(line);

    while (len > 0 && isspace(line[len - 1] & 255))
    {
      len --;
      line[len] = '\0';
    }

   /*
    * Extract the name from the beginning of the line...
    */

    for (value = line; isspace(*value & 255); value ++);

    for (nameptr = name; *value != '\0' && !isspace(*value & 255) &&
                             nameptr < (name + sizeof(name) - 1);)
      *nameptr++ = *value++;
    *nameptr = '\0';

    while (isspace(*value & 255))
      value ++;

    if (name[0] == '\0')
      continue;

   /*
    * Decode the directive...
    */

    if (!strcasecmp(name, "<Printer") ||
        !strcasecmp(name, "<DefaultPrinter"))
    {
     /*
      * <Printer name> or <DefaultPrinter name>
      */

      if (line[len - 1] == '>' && p == NULL)
      {
       /*
        * Add the printer and a base file type...
	*/

        line[len - 1] = '\0';

        LogMessage(L_DEBUG, "LoadAllPrinters: Loading printer %s...", value);

        p = AddPrinter(value);
	p->accepting = 1;
	p->state     = IPP_PRINTER_IDLE;

       /*
        * Set the default printer as needed...
	*/

        if (!strcasecmp(name, "<DefaultPrinter"))
	  DefaultPrinter = p;
      }
      else
      {
        LogMessage(L_ERROR, "Syntax error on line %d of printers.conf.",
	           linenum);
        return;
      }
    }
    else if (!strcasecmp(name, "</Printer>"))
    {
      if (p != NULL)
      {
        SetPrinterAttrs(p);
	AddPrinterHistory(p);
        p = NULL;
      }
      else
      {
        LogMessage(L_ERROR, "Syntax error on line %d of printers.conf.",
	           linenum);
        return;
      }
    }
    else if (p == NULL)
    {
      LogMessage(L_ERROR, "Syntax error on line %d of printers.conf.",
	         linenum);
      return;
    }
<<<<<<< HEAD
    else if (strcmp(name, "Info") == 0)
      SetString(&p->info, value);
    else if (strcmp(name, "Location") == 0)
      SetString(&p->location, value);
    else if (strcmp(name, "DeviceURI") == 0)
      SetString(&p->device_uri, value);
    else if (strcmp(name, "State") == 0)
=======
    else if (!strcasecmp(name, "Info"))
      SetString(&p->info, value);
    else if (!strcasecmp(name, "Location"))
      SetString(&p->location, value);
    else if (!strcasecmp(name, "DeviceURI"))
      SetString(&p->device_uri, value);
    else if (!strcasecmp(name, "State"))
>>>>>>> 8f431932
    {
     /*
      * Set the initial queue state...
      */

      if (!strcasecmp(value, "idle"))
        p->state = IPP_PRINTER_IDLE;
      else if (!strcasecmp(value, "stopped"))
        p->state = IPP_PRINTER_STOPPED;
    }
    else if (!strcasecmp(name, "StateMessage"))
    {
     /*
      * Set the initial queue state message...
      */

      while (isspace(*value & 255))
        value ++;

      strlcpy(p->state_message, value, sizeof(p->state_message));
    }
    else if (!strcasecmp(name, "Accepting"))
    {
     /*
      * Set the initial accepting state...
      */

      if (!strcasecmp(value, "yes") ||
          !strcasecmp(value, "on") ||
          !strcasecmp(value, "true"))
        p->accepting = 1;
      else
        p->accepting = 0;
    }
    else if (!strcasecmp(name, "JobSheets"))
    {
     /*
      * Set the initial job sheets...
      */

      for (valueptr = value; *valueptr && !isspace(*valueptr & 255); valueptr ++);

      if (*valueptr)
        *valueptr++ = '\0';

      SetString(&p->job_sheets[0], value);

      while (isspace(*valueptr & 255))
        valueptr ++;

      if (*valueptr)
      {
        for (value = valueptr; *valueptr && !isspace(*valueptr & 255); valueptr ++);

	if (*valueptr)
          *valueptr++ = '\0';

	SetString(&p->job_sheets[1], value);
      }
    }
    else if (!strcasecmp(name, "AllowUser"))
    {
      p->deny_users = 0;
      AddPrinterUser(p, value);
    }
    else if (!strcasecmp(name, "DenyUser"))
    {
      p->deny_users = 1;
      AddPrinterUser(p, value);
    }
    else if (!strcasecmp(name, "QuotaPeriod"))
      p->quota_period = atoi(value);
    else if (!strcasecmp(name, "PageLimit"))
      p->page_limit = atoi(value);
    else if (!strcasecmp(name, "KLimit"))
      p->k_limit = atoi(value);
    else if (!strcasecmp(name, "OpPolicy"))
      SetString(&p->op_policy, value);
    else if (!strcasecmp(name, "ErrorPolicy"))
      SetString(&p->error_policy, value);
    else
    {
     /*
      * Something else we don't understand...
      */

      LogMessage(L_ERROR, "Unknown configuration directive %s on line %d of printers.conf.",
	         name, linenum);
    }
  }

  cupsFileClose(fp);
}


/*
 * 'SaveAllPrinters()' - Save all printer definitions to the printers.conf
 *                       file.
 */

void
SaveAllPrinters(void)
{
  int		i;			/* Looping var */
  cups_file_t	*fp;			/* printers.conf file */
  char		temp[1024];		/* Temporary string */
  char		backup[1024];		/* printers.conf.O file */
  printer_t	*printer;		/* Current printer class */
  time_t	curtime;		/* Current time */
  struct tm	*curdate;		/* Current date */


 /*
  * Create the printers.conf file...
  */

  snprintf(temp, sizeof(temp), "%s/printers.conf", ServerRoot);
  snprintf(backup, sizeof(backup), "%s/printers.conf.O", ServerRoot);

  if (rename(temp, backup))
    LogMessage(L_ERROR, "Unable to backup printers.conf - %s", strerror(errno));

  if ((fp = cupsFileOpen(temp, "w")) == NULL)
  {
    LogMessage(L_ERROR, "Unable to save printers.conf - %s", strerror(errno));

    if (rename(backup, temp))
      LogMessage(L_ERROR, "Unable to restore printers.conf - %s", strerror(errno));
    return;
  }
  else
    LogMessage(L_INFO, "Saving printers.conf...");

 /*
  * Restrict access to the file...
  */

  fchown(cupsFileNumber(fp), getuid(), Group);
  fchmod(cupsFileNumber(fp), ConfigFilePerm);

 /*
  * Write a small header to the file...
  */

  curtime = time(NULL);
  curdate = localtime(&curtime);
  strftime(temp, sizeof(temp) - 1, CUPS_STRFTIME_FORMAT, curdate);

  cupsFilePuts(fp, "# Printer configuration file for " CUPS_SVERSION "\n");
  cupsFilePrintf(fp, "# Written by cupsd on %s\n", temp);

 /*
  * Write each local printer known to the system...
  */

  for (printer = Printers; printer != NULL; printer = printer->next)
  {
   /*
    * Skip remote destinations and printer classes...
    */

    if ((printer->type & CUPS_PRINTER_REMOTE) ||
        (printer->type & CUPS_PRINTER_CLASS) ||
	(printer->type & CUPS_PRINTER_IMPLICIT))
      continue;

   /*
    * Write printers as needed...
    */

    if (printer == DefaultPrinter)
      cupsFilePrintf(fp, "<DefaultPrinter %s>\n", printer->name);
    else
      cupsFilePrintf(fp, "<Printer %s>\n", printer->name);

    if (printer->info)
      cupsFilePrintf(fp, "Info %s\n", printer->info);

    if (printer->location)
      cupsFilePrintf(fp, "Location %s\n", printer->location);

    if (printer->device_uri)
      cupsFilePrintf(fp, "DeviceURI %s\n", printer->device_uri);

    if (printer->state == IPP_PRINTER_STOPPED)
    {
      cupsFilePuts(fp, "State Stopped\n");
      cupsFilePrintf(fp, "StateMessage %s\n", printer->state_message);
    }
    else
      cupsFilePuts(fp, "State Idle\n");

    if (printer->accepting)
      cupsFilePuts(fp, "Accepting Yes\n");
    else
      cupsFilePuts(fp, "Accepting No\n");

    cupsFilePrintf(fp, "JobSheets %s %s\n", printer->job_sheets[0],
            printer->job_sheets[1]);

    cupsFilePrintf(fp, "QuotaPeriod %d\n", printer->quota_period);
    cupsFilePrintf(fp, "PageLimit %d\n", printer->page_limit);
    cupsFilePrintf(fp, "KLimit %d\n", printer->k_limit);

    for (i = 0; i < printer->num_users; i ++)
      cupsFilePrintf(fp, "%sUser %s\n", printer->deny_users ? "Deny" : "Allow",
              printer->users[i]);

<<<<<<< HEAD
=======
    cupsFilePrintf(fp, "OpPolicy %s\n", printer->op_policy);
    cupsFilePrintf(fp, "ErrorPolicy %s\n", printer->error_policy);

>>>>>>> 8f431932
    cupsFilePuts(fp, "</Printer>\n");

#ifdef __sgi
    /*
     * Make IRIX desktop & printer status happy
     */

    write_irix_state(printer);
#endif /* __sgi */
  }

  cupsFileClose(fp);
}


/*
 * 'SetPrinterAttrs()' - Set printer attributes based upon the PPD file.
 */

void
SetPrinterAttrs(printer_t *p)		/* I - Printer to setup */
{
  char		uri[HTTP_MAX_URI];	/* URI for printer */
  char		resource[HTTP_MAX_URI];	/* Resource portion of URI */
  int		i;			/* Looping var */
  char		filename[1024];		/* Name of PPD file */
  int		num_media;		/* Number of media options */
  location_t	*auth;			/* Pointer to authentication element */
  const char	*auth_supported;	/* Authentication supported */
  cups_ptype_t	printer_type;		/* Printer type data */
  ppd_file_t	*ppd;			/* PPD file data */
  ppd_option_t	*input_slot,		/* InputSlot options */
		*media_type,		/* MediaType options */
		*page_size,		/* PageSize options */
		*output_bin,		/* OutputBin options */
		*media_quality;		/* EFMediaQualityMode options */
  ppd_attr_t	*ppdattr;		/* PPD attribute */
  ipp_attribute_t *attr;		/* Attribute data */
  ipp_value_t	*val;			/* Attribute value */
  int		num_finishings;
  ipp_finish_t	finishings[5];		/* finishings-supported values */
  static const char * const sides[3] =	/* sides-supported values */
		{
		  "one",
		  "two-long-edge",
		  "two-short-edge"
		};


  DEBUG_printf(("SetPrinterAttrs: entering name = %s, type = %x\n", p->name,
                p->type));

 /*
  * Make sure that we have the common attributes defined...
  */

  if (!CommonData)
    CreateCommonData();

 /*
  * Clear out old filters and add a filter from application/vnd.cups-raw to
  * printer/name to handle "raw" printing by users.
  */

  DeletePrinterFilters(p);
  AddPrinterFilter(p, "application/vnd.cups-raw 0 -");

 /*
  * Figure out the authentication that is required for the printer.
  */

  auth_supported = "requesting-user-name";
  if (!(p->type & CUPS_PRINTER_REMOTE))
  {
    if (p->type & CUPS_PRINTER_CLASS)
      snprintf(resource, sizeof(resource), "/classes/%s", p->name);
    else
      snprintf(resource, sizeof(resource), "/printers/%s", p->name);

    if ((auth = FindBest(resource, HTTP_POST)) != NULL)
    {
      if (auth->type == AUTH_BASIC || auth->type == AUTH_BASICDIGEST)
	auth_supported = "basic";
      else if (auth->type == AUTH_DIGEST)
	auth_supported = "digest";
    }
  }

 /*
  * Create the required IPP attributes for a printer...
  */

  if (p->attrs)
    ippDelete(p->attrs);

  p->attrs = ippNew();

  ippAddString(p->attrs, IPP_TAG_PRINTER, IPP_TAG_URI, "printer-uri-supported",
               NULL, p->uri);
  ippAddString(p->attrs, IPP_TAG_PRINTER, IPP_TAG_KEYWORD,
               "uri-authentication-supported", NULL, auth_supported);
  ippAddString(p->attrs, IPP_TAG_PRINTER, IPP_TAG_KEYWORD,
               "uri-security-supported", NULL, "none");
  ippAddString(p->attrs, IPP_TAG_PRINTER, IPP_TAG_NAME, "printer-name", NULL,
               p->name);
  ippAddString(p->attrs, IPP_TAG_PRINTER, IPP_TAG_TEXT, "printer-location",
               NULL, p->location ? p->location : "");
  ippAddString(p->attrs, IPP_TAG_PRINTER, IPP_TAG_TEXT, "printer-info",
               NULL, p->info ? p->info : "");
  ippAddString(p->attrs, IPP_TAG_PRINTER, IPP_TAG_URI, "printer-more-info",
               NULL, p->uri);

  if (p->num_users)
  {
    if (p->deny_users)
      ippAddStrings(p->attrs, IPP_TAG_PRINTER, IPP_TAG_NAME,
                    "requesting-user-name-denied", p->num_users, NULL,
		    p->users);
    else
      ippAddStrings(p->attrs, IPP_TAG_PRINTER, IPP_TAG_NAME,
                    "requesting-user-name-allowed", p->num_users, NULL,
		    p->users);
  }

  ippAddInteger(p->attrs, IPP_TAG_PRINTER, IPP_TAG_INTEGER,
                "job-quota-period", p->quota_period);
  ippAddInteger(p->attrs, IPP_TAG_PRINTER, IPP_TAG_INTEGER,
                "job-k-limit", p->k_limit);
  ippAddInteger(p->attrs, IPP_TAG_PRINTER, IPP_TAG_INTEGER,
                "job-page-limit", p->page_limit);

  if (NumBanners > 0 && !(p->type & CUPS_PRINTER_REMOTE))
  {
   /*
    * Setup the job-sheets-default attribute...
    */

    attr = ippAddStrings(p->attrs, IPP_TAG_PRINTER, IPP_TAG_NAME,
                	 "job-sheets-default", 2, NULL, NULL);

    if (attr != NULL)
    {
      attr->values[0].string.text = strdup(Classification ?
	                                   Classification : p->job_sheets[0]);
      attr->values[1].string.text = strdup(Classification ?
	                                   Classification : p->job_sheets[1]);
    }
  }

  printer_type = p->type;

  p->raw = 0;

  if (p->type & CUPS_PRINTER_REMOTE)
  {
   /*
    * Tell the client this is a remote printer of some type...
    */

    ippAddString(p->attrs, IPP_TAG_PRINTER, IPP_TAG_TEXT,
                 "printer-make-and-model", NULL, p->make_model);

    p->raw = 1;
  }
  else
  {
   /*
    * Assign additional attributes depending on whether this is a printer
    * or class...
    */

    p->type &= ~CUPS_PRINTER_OPTIONS;

    if (p->type & (CUPS_PRINTER_CLASS | CUPS_PRINTER_IMPLICIT))
    {
     /*
      * Add class-specific attributes...
      */

      if ((p->type & CUPS_PRINTER_IMPLICIT) && p->num_printers > 0)
	ippAddString(p->attrs, IPP_TAG_PRINTER, IPP_TAG_TEXT,
                     "printer-make-and-model", NULL, p->printers[0]->make_model);
      else
	ippAddString(p->attrs, IPP_TAG_PRINTER, IPP_TAG_TEXT,
                     "printer-make-and-model", NULL, "Local Printer Class");

      if (p->num_printers > 0)
      {
       /*
	* Add a list of member URIs and names...
	*/

	attr = ippAddStrings(p->attrs, IPP_TAG_PRINTER, IPP_TAG_URI,
                             "member-uris", p->num_printers, NULL, NULL);
        p->type |= CUPS_PRINTER_OPTIONS;

	for (i = 0; i < p->num_printers; i ++)
	{
          if (attr != NULL)
            attr->values[i].string.text = strdup(p->printers[i]->uri);

	  p->type &= ~CUPS_PRINTER_OPTIONS | p->printers[i]->type;
        }

	attr = ippAddStrings(p->attrs, IPP_TAG_PRINTER, IPP_TAG_NAME,
                             "member-names", p->num_printers, NULL, NULL);

	if (attr != NULL)
	{
	  for (i = 0; i < p->num_printers; i ++)
            attr->values[i].string.text = strdup(p->printers[i]->name);
        }
      }
    }
    else
    {
     /*
      * Add printer-specific attributes...  Start by sanitizing the device
      * URI so it doesn't have a username or password in it...
      */

      if (!p->device_uri)
        strcpy(uri, "file:/dev/null");
      else if (strstr(p->device_uri, "://") != NULL)
      {
       /*
        * http://..., ipp://..., etc.
	*/

        cupsdSanitizeURI(p->device_uri, uri, sizeof(uri));
      }
      else
      {
       /*
        * file:..., serial:..., etc.
	*/

        strlcpy(uri, p->device_uri, sizeof(uri));
      }

      ippAddString(p->attrs, IPP_TAG_PRINTER, IPP_TAG_URI, "device-uri", NULL,
        	   uri);

     /*
      * Assign additional attributes from the PPD file (if any)...
      */

      p->type        |= CUPS_PRINTER_BW;
      finishings[0]  = IPP_FINISHINGS_NONE;
      num_finishings = 1;

      snprintf(filename, sizeof(filename), "%s/ppd/%s.ppd", ServerRoot,
               p->name);

      if ((ppd = ppdOpenFile(filename)) != NULL)
      {
       /*
	* Add make/model and other various attributes...
	*/

	if (ppd->color_device)
	  p->type |= CUPS_PRINTER_COLOR;
	if (ppd->variable_sizes)
	  p->type |= CUPS_PRINTER_VARIABLE;
	if (!ppd->manual_copies)
	  p->type |= CUPS_PRINTER_COPIES;
        if ((ppdattr = ppdFindAttr(ppd, "cupsFax", NULL)) != NULL)
	  if (ppdattr->value && !strcasecmp(ppdattr->value, "true"))
	    p->type |= CUPS_PRINTER_FAX;

	ippAddBoolean(p->attrs, IPP_TAG_PRINTER, "color-supported",
                      ppd->color_device);
	if (ppd->throughput)
	  ippAddInteger(p->attrs, IPP_TAG_PRINTER, IPP_TAG_INTEGER,
	                "pages-per-minute", ppd->throughput);

        if (ppd->nickname)
          SetString(&p->make_model, ppd->nickname);
	else if (ppd->modelname)
          SetString(&p->make_model, ppd->modelname);
	else
	  SetString(&p->make_model, "Bad PPD File");

	ippAddString(p->attrs, IPP_TAG_PRINTER, IPP_TAG_TEXT,
                     "printer-make-and-model", NULL, p->make_model);

       /*
	* Add media options from the PPD file...
	*/

	if ((input_slot = ppdFindOption(ppd, "InputSlot")) != NULL)
	  num_media = input_slot->num_choices;
	else
	  num_media = 0;

	if ((media_type = ppdFindOption(ppd, "MediaType")) != NULL)
	  num_media += media_type->num_choices;

	if ((page_size = ppdFindOption(ppd, "PageSize")) != NULL)
	  num_media += page_size->num_choices;

	if ((media_quality = ppdFindOption(ppd, "EFMediaQualityMode")) != NULL)
	  num_media += media_quality->num_choices;

        if (num_media == 0)
	{
	  LogMessage(L_CRIT, "SetPrinterAttrs: The PPD file for printer %s "
	                     "contains no media options and is therefore "
			     "invalid!", p->name);
	}
	else
	{
	  attr = ippAddStrings(p->attrs, IPP_TAG_PRINTER, IPP_TAG_KEYWORD,
                               "media-supported", num_media, NULL, NULL);
          if (attr != NULL)
	  {
	    val = attr->values;

	    if (input_slot != NULL)
	      for (i = 0; i < input_slot->num_choices; i ++, val ++)
		val->string.text = strdup(input_slot->choices[i].choice);

	    if (media_type != NULL)
	      for (i = 0; i < media_type->num_choices; i ++, val ++)
		val->string.text = strdup(media_type->choices[i].choice);

	    if (media_quality != NULL)
	      for (i = 0; i < media_quality->num_choices; i ++, val ++)
		val->string.text = strdup(media_quality->choices[i].choice);

	    if (page_size != NULL)
	    {
	      for (i = 0; i < page_size->num_choices; i ++, val ++)
		val->string.text = strdup(page_size->choices[i].choice);

	      ippAddString(p->attrs, IPP_TAG_PRINTER, IPP_TAG_KEYWORD, "media-default",
                	   NULL, page_size->defchoice);
            }
	    else if (input_slot != NULL)
	      ippAddString(p->attrs, IPP_TAG_PRINTER, IPP_TAG_KEYWORD, "media-default",
                	   NULL, input_slot->defchoice);
	    else if (media_type != NULL)
	      ippAddString(p->attrs, IPP_TAG_PRINTER, IPP_TAG_KEYWORD, "media-default",
                	   NULL, media_type->defchoice);
	    else if (media_quality != NULL)
	      ippAddString(p->attrs, IPP_TAG_PRINTER, IPP_TAG_KEYWORD, "media-default",
                	   NULL, media_quality->defchoice);
	    else
	      ippAddString(p->attrs, IPP_TAG_PRINTER, IPP_TAG_KEYWORD, "media-default",
                	   NULL, "none");
          }
        }

       /*
        * Output bin...
	*/

	if ((output_bin = ppdFindOption(ppd, "OutputBin")) != NULL)
	{
	  attr = ippAddStrings(p->attrs, IPP_TAG_PRINTER, IPP_TAG_KEYWORD,
                               "output-bin-supported", output_bin->num_choices,
			       NULL, NULL);

          if (attr != NULL)
	  {
	    for (i = 0, val = attr->values;
		 i < output_bin->num_choices;
		 i ++, val ++)
	      val->string.text = strdup(output_bin->choices[i].choice);
          }
	}

       /*
        * Duplexing, etc...
	*/

	if (ppdFindOption(ppd, "Duplex") != NULL)
	{
	  p->type |= CUPS_PRINTER_DUPLEX;

	  ippAddStrings(p->attrs, IPP_TAG_PRINTER, IPP_TAG_KEYWORD, "sides-supported",
                	3, NULL, sides);
	  ippAddString(p->attrs, IPP_TAG_PRINTER, IPP_TAG_KEYWORD, "sides-default",
                       NULL, "one");
	}

	if (ppdFindOption(ppd, "Collate") != NULL)
	  p->type |= CUPS_PRINTER_COLLATE;

	if (ppdFindOption(ppd, "StapleLocation") != NULL)
	{
	  p->type |= CUPS_PRINTER_STAPLE;
	  finishings[num_finishings++] = IPP_FINISHINGS_STAPLE;
	}

	if (ppdFindOption(ppd, "BindEdge") != NULL)
	{
	  p->type |= CUPS_PRINTER_BIND;
	  finishings[num_finishings++] = IPP_FINISHINGS_BIND;
	}

	for (i = 0; i < ppd->num_sizes; i ++)
	  if (ppd->sizes[i].length > 1728)
            p->type |= CUPS_PRINTER_LARGE;
	  else if (ppd->sizes[i].length > 1008)
            p->type |= CUPS_PRINTER_MEDIUM;
	  else
            p->type |= CUPS_PRINTER_SMALL;

       /*
	* Add any filters in the PPD file...
	*/

	DEBUG_printf(("ppd->num_filters = %d\n", ppd->num_filters));
	for (i = 0; i < ppd->num_filters; i ++)
	{
          DEBUG_printf(("ppd->filters[%d] = \"%s\"\n", i, ppd->filters[i]));
          AddPrinterFilter(p, ppd->filters[i]);
	}

	if (ppd->num_filters == 0)
          AddPrinterFilter(p, "application/vnd.cups-postscript 0 -");

	ppdClose(ppd);

        printer_type = p->type;
      }
      else if (access(filename, 0) == 0)
      {
        int		pline;			/* PPD line number */
	ppd_status_t	pstatus;		/* PPD load status */


        pstatus = ppdLastError(&pline);

	LogMessage(L_ERROR, "PPD file for %s cannot be loaded!", p->name);

	if (pstatus <= PPD_ALLOC_ERROR)
	  LogMessage(L_ERROR, "%s", strerror(errno));
        else
	  LogMessage(L_ERROR, "%s on line %d.", ppdErrorString(pstatus),
	             pline);

        LogMessage(L_INFO, "Hint: Run \"cupstestppd %s\" and fix any errors.",
	           filename);

	AddPrinterFilter(p, "application/vnd.cups-postscript 0 -");
      }
      else
      {
       /*
	* If we have an interface script, add a filter entry for it...
	*/

	snprintf(filename, sizeof(filename), "%s/interfaces/%s", ServerRoot,
	         p->name);
	if (access(filename, X_OK) == 0)
	{
	 /*
	  * Yes, we have a System V style interface script; use it!
	  */

	  ippAddString(p->attrs, IPP_TAG_PRINTER, IPP_TAG_TEXT,
                       "printer-make-and-model", NULL, "Local System V Printer");

	  snprintf(filename, sizeof(filename), "*/* 0 %s/interfaces/%s",
	           ServerRoot, p->name);
	  AddPrinterFilter(p, filename);
	}
	else if (p->device_uri &&
<<<<<<< HEAD
	         strncmp(p->device_uri, "ipp://", 6) == 0 &&
=======
	         !strncmp(p->device_uri, "ipp://", 6) &&
>>>>>>> 8f431932
	         (strstr(p->device_uri, "/printers/") != NULL ||
		  strstr(p->device_uri, "/classes/") != NULL))
        {
	 /*
	  * Tell the client this is really a hard-wired remote printer.
	  */

          printer_type |= CUPS_PRINTER_REMOTE;

         /*
	  * Reset the printer-uri-supported attribute to point at the
	  * remote printer...
	  */

	  attr = ippFindAttribute(p->attrs, "printer-uri-supported", IPP_TAG_URI);
	  free(attr->values[0].string.text);
	  attr->values[0].string.text = strdup(p->device_uri);

         /*
	  * Then set the make-and-model accordingly...
	  */

	  ippAddString(p->attrs, IPP_TAG_PRINTER, IPP_TAG_TEXT,
                       "printer-make-and-model", NULL, "Remote Printer");

         /*
	  * Print all files directly...
	  */

	  p->raw = 1;
	}
	else
	{
	 /*
          * Otherwise we have neither - treat this as a "dumb" printer
	  * with no PPD file...
	  */

	  ippAddString(p->attrs, IPP_TAG_PRINTER, IPP_TAG_TEXT,
                       "printer-make-and-model", NULL, "Local Raw Printer");

	  p->raw = 1;
	}
      }

      ippAddIntegers(p->attrs, IPP_TAG_PRINTER, IPP_TAG_ENUM,
                     "finishings-supported", num_finishings, (int *)finishings);
      ippAddInteger(p->attrs, IPP_TAG_PRINTER, IPP_TAG_ENUM,
                    "finishings-default", IPP_FINISHINGS_NONE);
    }
  }

 /*
  * Add the CUPS-specific printer-type attribute...
  */

  ippAddInteger(p->attrs, IPP_TAG_PRINTER, IPP_TAG_ENUM, "printer-type",
                printer_type);

  DEBUG_printf(("SetPrinterAttrs: leaving name = %s, type = %x\n", p->name,
                p->type));

#ifdef __sgi
 /*
  * Write the IRIX printer config and status files...
  */

  write_irix_config(p);
  write_irix_state(p);
#endif /* __sgi */
}


/*
 * 'SetPrinterReasons()' - Set/update the reasons strings.
 */

void
SetPrinterReasons(printer_t  *p,	/* I - Printer */
                  const char *s)	/* I - Reasons strings */
{
  int		i;			/* Looping var */
  const char	*sptr;			/* Pointer into reasons */
  char		reason[255],		/* Reason string */
		*rptr;			/* Pointer into reason */


  if (s[0] == '-' || s[0] == '+')
  {
   /*
    * Add/remove reasons...
    */

    sptr = s + 1;
  }
  else
  {
   /*
    * Replace reasons...
    */

    sptr = s;

    for (i = 0; i < p->num_reasons; i ++)
      free(p->reasons[i]);

    p->num_reasons = 0;
  }

 /*
  * Loop through all of the reasons...
  */

  while (*sptr)
  {
   /*
    * Skip leading whitespace and commas...
    */

    while (isspace(*sptr & 255) || *sptr == ',')
      sptr ++;

    for (rptr = reason; *sptr && !isspace(*sptr & 255) && *sptr != ','; sptr ++)
      if (rptr < (reason + sizeof(reason) - 1))
        *rptr++ = *sptr;

    if (rptr == reason)
      break;

    *rptr = '\0';

    if (s[0] == '-')
    {
     /*
      * Remove reason...
      */

      for (i = 0; i < p->num_reasons; i ++)
        if (!strcasecmp(reason, p->reasons[i]))
	{
	 /*
	  * Found a match, so remove it...
	  */

	  p->num_reasons --;
	  free(p->reasons[i]);

	  if (i < p->num_reasons)
	    memmove(p->reasons + i, p->reasons + i + 1,
	            (p->num_reasons - i) * sizeof(char *));

	  i --;
	}
    }
    else if (p->num_reasons < (int)(sizeof(p->reasons) / sizeof(p->reasons[0])))
    {
     /*
      * Add reason...
      */

      for (i = 0; i < p->num_reasons; i ++)
        if (!strcasecmp(reason, p->reasons[i]))
	  break;

      if (i >= p->num_reasons)
      {
        p->reasons[i] = strdup(reason);
	p->num_reasons ++;
      }
    }
  }
}


/*
 * 'SetPrinterState()' - Update the current state of a printer.
 */

void
SetPrinterState(printer_t    *p,	/* I - Printer to change */
                ipp_pstate_t s,		/* I - New state */
		int          update)	/* I - Update printers.conf? */
{
  ipp_pstate_t	old_state;		/* Old printer state */


 /*
  * Can't set status of remote printers...
  */

  if (p->type & CUPS_PRINTER_REMOTE)
    return;

 /*
  * Set the new state...
  */

  old_state = p->state;
  p->state  = s;

  if (old_state != s)
  {
   /*
    * Let the browse code know this needs to be updated...
    */

    BrowseNext     = p;
    p->state_time  = time(NULL);
    p->browse_time = 0;

#ifdef __sgi
    write_irix_state(p);
#endif /* __sgi */
  }

  AddPrinterHistory(p);

 /*
  * Save the printer configuration if a printer goes from idle or processing
  * to stopped (or visa-versa)...
  */

  if ((old_state == IPP_PRINTER_STOPPED) != (s == IPP_PRINTER_STOPPED) &&
      update)
  {
    if (p->type & CUPS_PRINTER_CLASS)
      SaveAllClasses();
    else
      SaveAllPrinters();
  }
}


/*
 * 'SortPrinters()' - Sort the printer list when a printer name is changed.
 */

void
SortPrinters(void)
{
  printer_t	*current,	/* Current printer */
		*prev,		/* Previous printer */
		*next;		/* Next printer */
  int		did_swap;	/* Non-zero if we did a swap */


  do
  {
    for (did_swap = 0, current = Printers, prev = NULL; current != NULL;)
      if (current->next == NULL)
	break;
      else if (strcasecmp(current->name, current->next->name) > 0)
      {
	DEBUG_printf(("Swapping %s and %s...\n", current->name,
                      current->next->name));

       /*
	* Need to swap these two printers...
	*/

        did_swap = 1;

	if (prev == NULL)
          Printers = current->next;
	else
          prev->next = current->next;

       /*
	* Yes, we can all get a headache from the next bunch of pointer
	* swapping...
	*/

	next          = current->next;
	current->next = next->next;
	next->next    = current;
	prev          = next;
      }
      else
      {
        prev    = current;
	current = current->next;
      }
  }
  while (did_swap);
}


/*
 * 'StopPrinter()' - Stop a printer from printing any jobs...
 */

void
StopPrinter(printer_t *p,		/* I - Printer to stop */
            int       update)		/* I - Update printers.conf? */
{
  job_t	*job;				/* Active print job */


 /*
  * Set the printer state...
  */

  SetPrinterState(p, IPP_PRINTER_STOPPED, update);

 /*
  * See if we have a job printing on this printer...
  */

  if (p->job)
  {
   /*
    * Get pointer to job...
    */

    job = (job_t *)p->job;

   /*
    * Stop it...
    */

    StopJob(job->id, 0);

   /*
    * Reset the state to pending...
    */

    job->state->values[0].integer = IPP_JOB_PENDING;

    SaveJob(job->id);
  }
}


/*
 * 'ValidateDest()' - Validate a printer/class destination.
 */

const char *				/* O - Printer or class name */
ValidateDest(const char   *hostname,	/* I - Host name */
             const char   *resource,	/* I - Resource name */
             cups_ptype_t *dtype,	/* O - Type (printer or class) */
	     printer_t    **printer)	/* O - Printer pointer */
{
  printer_t	*p;			/* Current printer */
  char		localname[1024],	/* Localized hostname */
		*lptr,			/* Pointer into localized hostname */
		*sptr;			/* Pointer into server name */


  DEBUG_printf(("ValidateDest(\"%s\", \"%s\", %p, %p)\n", hostname, resource,
                dtype, printer));

 /*
  * Initialize return values...
  */

  if (printer)
    *printer = NULL;

  *dtype = (cups_ptype_t)0;

 /*
  * See if the resource is a class or printer...
  */

  if (!strncmp(resource, "/classes/", 9))
  {
   /*
    * Class...
    */

    resource += 9;
  }
  else if (!strncmp(resource, "/printers/", 10))
  {
   /*
    * Printer...
    */

    resource += 10;
  }
  else
  {
   /*
    * Bad resource name...
    */

    return (NULL);
  }

 /*
  * See if the printer or class name exists...
  */

  if ((p = FindPrinter(resource)) == NULL)
    p = FindClass(resource);

  if (p == NULL && strchr(resource, '@') == NULL)
    return (NULL);
  else if (p != NULL)
  {
<<<<<<< HEAD
=======
    if (printer)
      *printer = p;

>>>>>>> 8f431932
    *dtype = p->type & (CUPS_PRINTER_CLASS | CUPS_PRINTER_IMPLICIT |
                        CUPS_PRINTER_REMOTE);
    return (p->name);
  }

 /*
  * Change localhost to the server name...
  */

  if (!strcasecmp(hostname, "localhost"))
    hostname = ServerName;

  strlcpy(localname, hostname, sizeof(localname));

  if (!strcasecmp(hostname, ServerName))
  {
   /*
    * Localize the hostname...
    */

    lptr = strchr(localname, '.');
    sptr = strchr(ServerName, '.');

    if (sptr != NULL && lptr != NULL)
    {
     /*
      * Strip the common domain name components...
      */

      while (lptr != NULL)
      {
	if (!strcasecmp(lptr, sptr))
	{
          *lptr = '\0';
	  break;
	}
	else
          lptr = strchr(lptr + 1, '.');
      }
    }
  }

  DEBUG_printf(("localized hostname is \"%s\"...\n", localname));

 /*
  * Find a matching printer or class...
  */

  for (p = Printers; p != NULL; p = p->next)
    if (!strcasecmp(p->hostname, localname) &&
        !strcasecmp(p->name, resource))
    {
<<<<<<< HEAD
=======
      if (printer)
        *printer = p;

>>>>>>> 8f431932
      *dtype = p->type & (CUPS_PRINTER_CLASS | CUPS_PRINTER_IMPLICIT |
                          CUPS_PRINTER_REMOTE);
      return (p->name);
    }

  return (NULL);
}


/*
 * 'WritePrintcap()' - Write a pseudo-printcap file for older applications
 *                     that need it...
 */

void
WritePrintcap(void)
{
  cups_file_t	*fp;		/* printcap file */
  printer_t	*p;		/* Current printer */


#ifdef __sgi
 /*
  * Update the IRIX printer state for the default printer; if
  * no printers remain, then the default printer file will be
  * removed...
  */

  write_irix_state(DefaultPrinter);
#endif /* __sgi */

 /*
  * See if we have a printcap file; if not, don't bother writing it.
  */

  if (!Printcap[0])
    return;

 /*
  * Open the printcap file...
  */

  if ((fp = cupsFileOpen(Printcap, "w")) == NULL)
    return;

 /*
  * Put a comment header at the top so that users will know where the
  * data has come from...
  */

  cupsFilePuts(fp, "# This file was automatically generated by cupsd(8) from the\n");
  cupsFilePrintf(fp, "# %s/printers.conf file.  All changes to this file\n",
          ServerRoot);
  cupsFilePuts(fp, "# will be lost.\n");

 /*
  * Write a new printcap with the current list of printers.
  */

  switch (PrintcapFormat)
  {
    case PRINTCAP_BSD:
       /*
        * Each printer is put in the file as:
	*
	*    Printer1:
	*    Printer2:
	*    Printer3:
	*    ...
	*    PrinterN:
	*/

        if (DefaultPrinter)
	  cupsFilePrintf(fp, "%s|%s:rm=%s:rp=%s:\n", DefaultPrinter->name,
	          DefaultPrinter->info, ServerName, DefaultPrinter->name);

	for (p = Printers; p != NULL; p = p->next)
	  if (p != DefaultPrinter)
	    cupsFilePrintf(fp, "%s|%s:rm=%s:rp=%s:\n", p->name, p->info,
	            ServerName, p->name);
        break;

    case PRINTCAP_SOLARIS:
       /*
        * Each printer is put in the file as:
	*
	*    _all:all=Printer1,Printer2,Printer3,...,PrinterN
	*    _default:use=DefaultPrinter
	*    Printer1:\
	*            :bsdaddr=ServerName,Printer1:\
	*            :description=Description:
	*    Printer2:
	*            :bsdaddr=ServerName,Printer2:\
	*            :description=Description:
	*    Printer3:
	*            :bsdaddr=ServerName,Printer3:\
	*            :description=Description:
	*    ...
	*    PrinterN:
	*            :bsdaddr=ServerName,PrinterN:\
	*            :description=Description:
	*/

        cupsFilePuts(fp, "_all:all=");
	for (p = Printers; p != NULL; p = p->next)
	  cupsFilePrintf(fp, "%s%c", p->name, p->next ? ',' : '\n');

        if (DefaultPrinter)
	  cupsFilePrintf(fp, "_default:use=%s\n", DefaultPrinter->name);

	for (p = Printers; p != NULL; p = p->next)
	  cupsFilePrintf(fp, "%s:\\\n"
	              "\t:bsdaddr=%s,%s:\\\n"
		      "\t:description=%s:\n",
		  p->name, ServerName, p->name, p->info ? p->info : "");
        break;
  }

 /*
  * Close the file...
  */

  cupsFileClose(fp);
}


/*
 * 'cupsdSanitizeURI()' - Sanitize a device URI...
 */

char *					/* O - New device URI */
cupsdSanitizeURI(const char *uri,	/* I - Original device URI */
                 char       *buffer,	/* O - New device URI */
                 int        buflen)	/* I - Size of new device URI buffer */
{
  char	*start,				/* Start of data after scheme */
	*slash,				/* First slash after scheme:// */
	*ptr;				/* Pointer into user@host:port part */


 /*
  * Range check input...
  */

  if (!uri || !buffer || buflen < 2)
    return (NULL);

 /*
  * Copy the device URI to the new buffer...
  */

  strlcpy(buffer, uri, buflen);

 /*
  * Find the end of the scheme:// part...
  */

  if ((ptr = strchr(buffer, ':')) == NULL)
    return (buffer);			/* No scheme: part... */

  for (start = ptr + 1; *start; start ++)
    if (*start != '/')
      break;

 /*
  * Find the next slash (/) in the URI...
  */

  if ((slash = strchr(start, '/')) == NULL)
    slash = start + strlen(start);	/* No slash, point to the end */

 /*
  * Check for an @ sign before the slash...
  */

  if ((ptr = strchr(start, '@')) != NULL && ptr < slash)
  {
   /*
    * Found an @ sign and it is before the resource part, so we have
    * an authentication string.  Copy the remaining URI over the
    * authentication string...
    */

    cups_strcpy(start, ptr + 1);
  }

 /*
  * Return the new device URI...
  */

  return (buffer);
}


#ifdef __sgi
/*
 * 'write_irix_config()' - Update the config files used by the IRIX
 *                         desktop tools.
 */

static void
<<<<<<< HEAD
write_irix_config(printer_t *p)	/* I - Printer to update */
{
  char		filename[1024];	/* Interface script filename */
  cups_file_t	*fp;		/* Interface script file */
  ipp_attribute_t *attr;	/* Attribute value */
=======
write_irix_config(printer_t *p)		/* I - Printer to update */
{
  char		filename[1024];		/* Interface script filename */
  cups_file_t	*fp;			/* Interface script file */
  int		tag;			/* Status tag value */

>>>>>>> 8f431932


 /*
  * Add dummy interface and GUI scripts to fool SGI's "challenged" printing
  * tools.  First the interface script that tells the tools what kind of
  * printer we have...
  */

  snprintf(filename, sizeof(filename), "/var/spool/lp/interface/%s", p->name);

  if (p->type & CUPS_PRINTER_CLASS)
    unlink(filename);
  else if ((fp = cupsFileOpen(filename, "w")) != NULL)
  {
    cupsFilePuts(fp, "#!/bin/sh\n");

    if ((attr = ippFindAttribute(p->attrs, "printer-make-and-model",
                                 IPP_TAG_TEXT)) != NULL)
      cupsFilePrintf(fp, "NAME=\"%s\"\n", attr->values[0].string.text);
    else if (p->type & CUPS_PRINTER_CLASS)
      cupsFilePuts(fp, "NAME=\"Printer Class\"\n");
    else
      cupsFilePuts(fp, "NAME=\"Remote Destination\"\n");

    if (p->type & CUPS_PRINTER_COLOR)
      cupsFilePuts(fp, "TYPE=ColorPostScript\n");
    else
      cupsFilePuts(fp, "TYPE=MonoPostScript\n");

    cupsFilePrintf(fp, "HOSTNAME=%s\n", ServerName);
    cupsFilePrintf(fp, "HOSTPRINTER=%s\n", p->name);

    cupsFileClose(fp);

    chmod(filename, 0755);
    chown(filename, User, Group);
  }

 /*
  * Then the member file that tells which device file the queue is connected
  * to...  Networked printers use "/dev/null" in this file, so that's what
  * we use (the actual device URI can confuse some apps...)
  */

  snprintf(filename, sizeof(filename), "/var/spool/lp/member/%s", p->name);

  if (p->type & CUPS_PRINTER_CLASS)
    unlink(filename);
  else if ((fp = cupsFileOpen(filename, "w")) != NULL)
  {
    cupsFilePuts(fp, "/dev/null\n");

    cupsFileClose(fp);

    chmod(filename, 0644);
    chown(filename, User, Group);
  }

 /*
  * The gui_interface file is a script or program that launches a GUI
  * option panel for the printer, using options specified on the
  * command-line in the third argument.  The option panel must send
  * any printing options to stdout on a single line when the user
  * accepts them, or nothing if the user cancels the dialog.
  *
  * The default options panel program is /usr/bin/glpoptions, from
  * the ESP Print Pro software.  You can select another using the
  * PrintcapGUI option.
  */

  snprintf(filename, sizeof(filename), "/var/spool/lp/gui_interface/ELF/%s.gui", p->name);

  if (p->type & CUPS_PRINTER_CLASS)
    unlink(filename);
  else if ((fp = cupsFileOpen(filename, "w")) != NULL)
  {
    cupsFilePuts(fp, "#!/bin/sh\n");
    cupsFilePrintf(fp, "%s -d %s -o \"$3\"\n", PrintcapGUI, p->name);

    cupsFileClose(fp);

    chmod(filename, 0755);
    chown(filename, User, Group);
  }

 /*
  * The POD config file is needed by the printstatus command to show
  * the printer location and device.
  */

  snprintf(filename, sizeof(filename), "/var/spool/lp/pod/%s.config", p->name);

  if (p->type & CUPS_PRINTER_CLASS)
    unlink(filename);
  else if ((fp = cupsFileOpen(filename, "w")) != NULL)
  {
    cupsFilePrintf(fp, "Printer Class      | %s\n",
            (p->type & CUPS_PRINTER_COLOR) ? "ColorPostScript" : "MonoPostScript");
    cupsFilePrintf(fp, "Printer Model      | %s\n", p->make_model ? p->make_model : "");
    cupsFilePrintf(fp, "Location Code      | %s\n", p->location ? p->location : "");
    cupsFilePrintf(fp, "Physical Location  | %s\n", p->info ? p->info : "");
    cupsFilePrintf(fp, "Port Path          | %s\n", p->device_uri ? p->device_uri : "");
    cupsFilePrintf(fp, "Config Path        | /var/spool/lp/pod/%s.config\n", p->name);
    cupsFilePrintf(fp, "Active Status Path | /var/spool/lp/pod/%s.status\n", p->name);
    cupsFilePuts(fp, "Status Update Wait | 10 seconds\n");

    cupsFileClose(fp);

    chmod(filename, 0664);
    chown(filename, User, Group);
  }
}


/*
 * 'write_irix_state()' - Update the status files used by IRIX printing
 *                        desktop tools.
 */

static void
write_irix_state(printer_t *p)		/* I - Printer to update */
{
  char		filename[1024];		/* Interface script filename */
  cups_file_t	*fp;			/* Interface script file */
  int		tag;			/* Status tag value */


  if (p)
  {
   /*
    * The POD status file is needed for the printstatus window to
    * provide the current status of the printer.
    */

    snprintf(filename, sizeof(filename), "/var/spool/lp/pod/%s.status", p->name);

    if (p->type & CUPS_PRINTER_CLASS)
      unlink(filename);
    else if ((fp = cupsFileOpen(filename, "w")) != NULL)
    {
      cupsFilePrintf(fp, "Operational Status | %s\n",
              (p->state == IPP_PRINTER_IDLE)       ? "Idle" :
              (p->state == IPP_PRINTER_PROCESSING) ? "Busy" :
                                                     "Faulted");
      cupsFilePrintf(fp, "Information        | 01 00 00 | %s\n", CUPS_SVERSION);
      cupsFilePrintf(fp, "Information        | 02 00 00 | Device URI: %s\n",
              p->device_uri ? p->device_uri : "");
      cupsFilePrintf(fp, "Information        | 03 00 00 | %s jobs\n",
              p->accepting ? "Accepting" : "Not accepting");
      cupsFilePrintf(fp, "Information        | 04 00 00 | %s\n", p->state_message);

      cupsFileClose(fp);

      chmod(filename, 0664);
      chown(filename, User, Group);
    }

   /*
    * The activeicons file is needed to provide desktop icons for printers:
    *
    * [ quoted from /usr/lib/print/tagit ]
    *
    * --- Type of printer tags (base values)
    *
    * Dumb=66048			# 0x10200
    * DumbColor=66080		# 0x10220
    * Raster=66112		# 0x10240
    * ColorRaster=66144		# 0x10260
    * Plotter=66176		# 0x10280
    * PostScript=66208		# 0x102A0
    * ColorPostScript=66240	# 0x102C0
    * MonoPostScript=66272	# 0x102E0
    *
    * --- Printer state modifiers for local printers
    *
    * Idle=0			# 0x0
    * Busy=1			# 0x1
    * Faulted=2			# 0x2
    * Unknown=3			# 0x3 (Faulted due to unknown reason)
    *
    * --- Printer state modifiers for network printers
    *
    * NetIdle=8			# 0x8
    * NetBusy=9			# 0x9
    * NetFaulted=10		# 0xA
    * NetUnknown=11		# 0xB (Faulted due to unknown reason)
    */

    snprintf(filename, sizeof(filename), "/var/spool/lp/activeicons/%s", p->name);

    if (p->type & CUPS_PRINTER_CLASS)
      unlink(filename);
    else if ((fp = cupsFileOpen(filename, "w")) != NULL)
    {
      if (p->type & CUPS_PRINTER_COLOR)
	tag = 66240;
      else
	tag = 66272;

      if (p->type & CUPS_PRINTER_REMOTE)
	tag |= 8;

      if (p->state == IPP_PRINTER_PROCESSING)
	tag |= 1;

      else if (p->state == IPP_PRINTER_STOPPED)
	tag |= 2;

      cupsFilePuts(fp, "#!/bin/sh\n");
      cupsFilePrintf(fp, "#Tag %d\n", tag);

      cupsFileClose(fp);

      chmod(filename, 0755);
      chown(filename, User, Group);
    }
  }

 /*
  * The default file is needed by the printers window to show
  * the default printer.
  */

  snprintf(filename, sizeof(filename), "/var/spool/lp/default");

  if (DefaultPrinter != NULL)
  {
    if ((fp = cupsFileOpen(filename, "w")) != NULL)
    {
      cupsFilePrintf(fp, "%s\n", DefaultPrinter->name);

      cupsFileClose(fp);

      chmod(filename, 0644);
      chown(filename, User, Group);
    }
  }
  else
    unlink(filename);
}
#endif /* __sgi */


/*
<<<<<<< HEAD
 * End of "$Id: printers.c,v 1.167 2005/01/03 19:29:59 mike Exp $".
=======
 * End of "$Id$".
>>>>>>> 8f431932
 */<|MERGE_RESOLUTION|>--- conflicted
+++ resolved
@@ -1,9 +1,5 @@
 /*
-<<<<<<< HEAD
- * "$Id: printers.c,v 1.167 2005/01/03 19:29:59 mike Exp $"
-=======
  * "$Id$"
->>>>>>> 8f431932
  *
  *   Printer routines for the Common UNIX Printing System (CUPS).
  *
@@ -106,14 +102,8 @@
   SetString(&p->name, name);
   SetString(&p->info, name);
   SetString(&p->hostname, ServerName);
-<<<<<<< HEAD
-  SetStringf(&p->uri, "ipp://%s:%d/printers/%s", ServerName,
-             NumListeners > 0 ? ntohs(Listeners[0].address.sin_port) : ippPort(),
-	     name);
-=======
 
   SetStringf(&p->uri, "ipp://%s:%d/printers/%s", ServerName, LocalPort, name);
->>>>>>> 8f431932
   SetStringf(&p->device_uri, "file:/dev/null");
 
   p->state     = IPP_PRINTER_STOPPED;
@@ -122,16 +112,12 @@
 
   SetString(&p->job_sheets[0], "none");
   SetString(&p->job_sheets[1], "none");
-<<<<<<< HEAD
- 
-=======
 
   SetString(&p->error_policy, "stop-printer");
   SetString(&p->op_policy, DefaultPolicy);
 
   p->op_policy_ptr = DefaultPolicyPtr;
 
->>>>>>> 8f431932
   if (MaxPrinterHistory)
     p->history = calloc(MaxPrinterHistory, sizeof(ipp_t *));
 
@@ -216,13 +202,8 @@
        i > 0;
        i --, temptype ++)
     if (((super[0] == '*' && strcasecmp((*temptype)->super, "printer") != 0) ||
-<<<<<<< HEAD
-         strcasecmp((*temptype)->super, super) == 0) &&
-        (type[0] == '*' || strcasecmp((*temptype)->type, type) == 0))
-=======
          !strcasecmp((*temptype)->super, super)) &&
         (type[0] == '*' || !strcasecmp((*temptype)->type, type)))
->>>>>>> 8f431932
     {
       LogMessage(L_DEBUG2, "Adding filter %s/%s %s/%s %d %s",
                  (*temptype)->super, (*temptype)->type,
@@ -332,10 +313,7 @@
 {
   int		i;			/* Looping var */
   ipp_attribute_t *attr;		/* Attribute data */
-<<<<<<< HEAD
-=======
   printer_t	*p;			/* Current printer */
->>>>>>> 8f431932
   static const int nups[] =		/* number-up-supported values */
 		{ 1, 2, 4, 6, 9, 16 };
   static const ipp_orient_t orients[4] =/* orientation-requested-supported values */
@@ -434,15 +412,12 @@
 		  "separate-documents-uncollated-copies",
 		  "separate-documents-collated-copies"
 		};
-<<<<<<< HEAD
-=======
   static const char * const errors[] =	/* printer-error-policy-supported values */
 		{
 		  "abort-job",
 		  "retry-job",
 		  "stop-printer"
 		};
->>>>>>> 8f431932
 
 
   if (CommonData)
@@ -506,8 +481,6 @@
 		NULL, holds);
   ippAddString(CommonData, IPP_TAG_PRINTER, IPP_TAG_KEYWORD,
                "job-hold-until-default", NULL, "no-hold");
-<<<<<<< HEAD
-=======
   attr = ippAddStrings(CommonData, IPP_TAG_PRINTER, IPP_TAG_NAME,
                        "printer-op-policy-supported", NumPolicies, NULL, NULL);
   for (i = 0; i < NumPolicies; i ++)
@@ -515,7 +488,6 @@
   ippAddStrings(CommonData, IPP_TAG_PRINTER, IPP_TAG_NAME,
                 "printer-error-policy-supported",
 		sizeof(errors) / sizeof(errors[0]), NULL, errors);
->>>>>>> 8f431932
 
   if (NumBanners > 0)
   {
@@ -542,8 +514,6 @@
 	attr->values[i + 1].string.text = strdup(Banners[i].name);
     }
   }
-<<<<<<< HEAD
-=======
 
  /*
   * Loop through the printers and update the op_policy_ptr values...
@@ -552,7 +522,6 @@
   for (p = Printers; p; p = p->next)
     if ((p->op_policy_ptr = FindPolicy(p->op_policy)) == NULL)
       p->op_policy_ptr = DefaultPolicyPtr;
->>>>>>> 8f431932
 }
 
 
@@ -684,10 +653,7 @@
   */
 
   if (!(p->type & CUPS_PRINTER_IMPLICIT))
-<<<<<<< HEAD
-=======
-  {
->>>>>>> 8f431932
+  {
     DeletePrinterFromClasses(p);
     SendBrowseDelete(p);
   }
@@ -726,11 +692,8 @@
   ClearString(&p->job_sheets[0]);
   ClearString(&p->job_sheets[1]);
   ClearString(&p->device_uri);
-<<<<<<< HEAD
-=======
   ClearString(&p->op_policy);
   ClearString(&p->error_policy);
->>>>>>> 8f431932
 
   free(p);
 
@@ -987,15 +950,6 @@
 	         linenum);
       return;
     }
-<<<<<<< HEAD
-    else if (strcmp(name, "Info") == 0)
-      SetString(&p->info, value);
-    else if (strcmp(name, "Location") == 0)
-      SetString(&p->location, value);
-    else if (strcmp(name, "DeviceURI") == 0)
-      SetString(&p->device_uri, value);
-    else if (strcmp(name, "State") == 0)
-=======
     else if (!strcasecmp(name, "Info"))
       SetString(&p->info, value);
     else if (!strcasecmp(name, "Location"))
@@ -1003,7 +957,6 @@
     else if (!strcasecmp(name, "DeviceURI"))
       SetString(&p->device_uri, value);
     else if (!strcasecmp(name, "State"))
->>>>>>> 8f431932
     {
      /*
       * Set the initial queue state...
@@ -1212,12 +1165,9 @@
       cupsFilePrintf(fp, "%sUser %s\n", printer->deny_users ? "Deny" : "Allow",
               printer->users[i]);
 
-<<<<<<< HEAD
-=======
     cupsFilePrintf(fp, "OpPolicy %s\n", printer->op_policy);
     cupsFilePrintf(fp, "ErrorPolicy %s\n", printer->error_policy);
 
->>>>>>> 8f431932
     cupsFilePuts(fp, "</Printer>\n");
 
 #ifdef __sgi
@@ -1688,11 +1638,7 @@
 	  AddPrinterFilter(p, filename);
 	}
 	else if (p->device_uri &&
-<<<<<<< HEAD
-	         strncmp(p->device_uri, "ipp://", 6) == 0 &&
-=======
 	         !strncmp(p->device_uri, "ipp://", 6) &&
->>>>>>> 8f431932
 	         (strstr(p->device_uri, "/printers/") != NULL ||
 		  strstr(p->device_uri, "/classes/") != NULL))
         {
@@ -2094,12 +2040,9 @@
     return (NULL);
   else if (p != NULL)
   {
-<<<<<<< HEAD
-=======
     if (printer)
       *printer = p;
 
->>>>>>> 8f431932
     *dtype = p->type & (CUPS_PRINTER_CLASS | CUPS_PRINTER_IMPLICIT |
                         CUPS_PRINTER_REMOTE);
     return (p->name);
@@ -2152,12 +2095,9 @@
     if (!strcasecmp(p->hostname, localname) &&
         !strcasecmp(p->name, resource))
     {
-<<<<<<< HEAD
-=======
       if (printer)
         *printer = p;
 
->>>>>>> 8f431932
       *dtype = p->type & (CUPS_PRINTER_CLASS | CUPS_PRINTER_IMPLICIT |
                           CUPS_PRINTER_REMOTE);
       return (p->name);
@@ -2359,20 +2299,12 @@
  */
 
 static void
-<<<<<<< HEAD
-write_irix_config(printer_t *p)	/* I - Printer to update */
-{
-  char		filename[1024];	/* Interface script filename */
-  cups_file_t	*fp;		/* Interface script file */
-  ipp_attribute_t *attr;	/* Attribute value */
-=======
 write_irix_config(printer_t *p)		/* I - Printer to update */
 {
   char		filename[1024];		/* Interface script filename */
   cups_file_t	*fp;			/* Interface script file */
   int		tag;			/* Status tag value */
 
->>>>>>> 8f431932
 
 
  /*
@@ -2617,9 +2549,5 @@
 
 
 /*
-<<<<<<< HEAD
- * End of "$Id: printers.c,v 1.167 2005/01/03 19:29:59 mike Exp $".
-=======
  * End of "$Id$".
->>>>>>> 8f431932
  */