/*
<<<<<<< HEAD
 * "$Id: type.c,v 1.27 2005/01/03 19:29:59 mike Exp $"
=======
 * "$Id$"
>>>>>>> 8f431932
 *
 *   MIME typing routines for the Common UNIX Printing System (CUPS).
 *
 *   Copyright 1997-2005 by Easy Software Products, all rights reserved.
 *
 *   These coded instructions, statements, and computer programs are the
 *   property of Easy Software Products and are protected by Federal
 *   copyright law.  Distribution and use rights are outlined in the file
 *   "LICENSE.txt" which should have been included with this file.  If this
 *   file is missing or damaged please contact Easy Software Products
 *   at:
 *
 *       Attn: CUPS Licensing Information
 *       Easy Software Products
 *       44141 Airport View Drive, Suite 204
 *       Hollywood, Maryland 20636 USA
 *
 *       Voice: (301) 373-9600
 *       EMail: cups-info@cups.org
 *         WWW: http://www.cups.org
 *
 * Contents:
 *
 *   mimeAddType()      - Add a MIME type to a database.
 *   mimeAddTypeRule()  - Add a detection rule for a file type.
 *   mimeFileType()     - Determine the type of a file.
 *   mimeType()         - Lookup a file type.
 *   compare()          - Compare two MIME super/type names.
 *   checkrules()       - Check each rule in a list.
 *   patmatch()         - Pattern matching...
 */

/*
 * Include necessary headers...
 */

#include <stdio.h>
#include <stdlib.h>
#include <ctype.h>
#include <locale.h>

#include <cups/string.h>
#include "mime.h"
#include <cups/debug.h>


/*
 * Local functions...
 */

static int	compare(mime_type_t **, mime_type_t **);
static int	checkrules(const char *, cups_file_t *, mime_magic_t *);
static int	patmatch(const char *, const char *);


/*
 * 'mimeAddType()' - Add a MIME type to a database.
 */

mime_type_t *			/* O - New (or existing) MIME type */
mimeAddType(mime_t     *mime,	/* I - MIME database */
            const char *super,	/* I - Super-type name */
	    const char *type)	/* I - Type name */
{
  mime_type_t	*temp,		/* New MIME type */
		**types;	/* New MIME types array */


 /*
  * Range check input...
  */

  if (mime == NULL || super == NULL || type == NULL)
    return (NULL);

  if (strlen(super) > (MIME_MAX_SUPER - 1) ||
      strlen(type) > (MIME_MAX_TYPE - 1))
    return (NULL);

 /*
  * See if the type already exists; if so, return the existing type...
  */

  if ((temp = mimeType(mime, super, type)) != NULL)
    return (temp);

 /*
  * The type doesn't exist; add it...
  */

  if ((temp = calloc(1, sizeof(mime_type_t))) == NULL)
    return (NULL);

  if (mime->num_types == 0)
    types = (mime_type_t **)malloc(sizeof(mime_type_t *));
  else
    types = (mime_type_t **)realloc(mime->types, sizeof(mime_type_t *) * (mime->num_types + 1));

  if (types == NULL)
  {
    free(temp);
    return (NULL);
  }

  mime->types = types;
  types += mime->num_types;
  mime->num_types ++;

  *types = temp;
  strlcpy(temp->super, super, sizeof(temp->super));
  if ((temp->type = strdup(type)) == NULL)
  {
    mime->num_types --;
    return (NULL);
  }

  if (mime->num_types > 1)
    qsort(mime->types, mime->num_types, sizeof(mime_type_t *),
          (int (*)(const void *, const void *))compare);

  return (temp);
}


/*
 * 'mimeAddTypeRule()' - Add a detection rule for a file type.
 */

int					/* O - 0 on success, -1 on failure */
mimeAddTypeRule(mime_type_t *mt,	/* I - Type to add to */
                const char  *rule)	/* I - Rule to add */
{
  int		num_values,		/* Number of values seen */
		op,			/* Operation code */
		logic,			/* Logic for next rule */
		invert;			/* Invert following rule? */
  char		name[255],		/* Name in rule string */
		value[3][255],		/* Value in rule string */
		*ptr,			/* Position in name or value */
		quote;			/* Quote character */
  int		length[3];		/* Length of each parameter */
  mime_magic_t	*temp,			/* New rule */
		*current;  		/* Current rule */


 /*
  * Range check input...
  */

  if (mt == NULL || rule == NULL)
    return (-1);

 /*
  * Find the last rule in the top-level of the rules tree.
  */

  for (current = mt->rules; current != NULL; current = current->next)
    if (current->next == NULL)
      break;

 /*
  * Parse the rules string.  Most rules are either a file extension or a
  * comparison function:
  *
  *    extension
  *    function(parameters)
  */

  logic  = MIME_MAGIC_NOP;
  invert = 0;

  DEBUG_printf(("%s/%s: %s\n", mt->super, mt->type, rule));

  while (*rule != '\0')
  {
    while (isspace(*rule & 255))
      rule ++;

    if (*rule == '(')
    {
      DEBUG_puts("new parenthesis group");
      logic = MIME_MAGIC_NOP;
      rule ++;
    }
    else if (*rule == ')')
    {
      DEBUG_puts("close paren...");
      if (current == NULL || current->parent == NULL)
        return (-1);

      current = current->parent;

      if (current->parent == NULL)
        logic = MIME_MAGIC_OR;
      else
        logic = current->parent->op;

      rule ++;
    }
    else if (*rule == '+' && current != NULL)
    {
      if (logic != MIME_MAGIC_AND &&
          current != NULL && current->prev != NULL && current->prev->prev != NULL)
      {
       /*
        * OK, we have more than 1 rule in the current tree level...  Make a
	* new group tree and move the previous rule to it...
	*/

	if ((temp = calloc(1, sizeof(mime_magic_t))) == NULL)
	  return (-1);

        temp->op            = MIME_MAGIC_AND;
        temp->child         = current;
        temp->parent        = current->parent;
	current->prev->next = temp;
	temp->prev          = current->prev;

        current->prev   = NULL;
	current->parent = temp;

        DEBUG_printf(("creating new AND group %p...\n", temp));
      }
      else
      {
        DEBUG_printf(("setting group %p op to AND...\n", current->parent));
        current->parent->op = MIME_MAGIC_AND;
      }

      logic = MIME_MAGIC_AND;
      rule ++;
    }
    else if (*rule == ',')
    {
      if (logic != MIME_MAGIC_OR && current != NULL)
      {
       /*
        * OK, we have two possibilities; either this is the top-level rule or
	* we have a bunch of AND rules at this level.
	*/

	if (current->parent == NULL)
	{
	 /*
	  * This is the top-level rule; we have to move *all* of the AND rules
	  * down a level, as AND has precedence over OR.
	  */

	  if ((temp = calloc(1, sizeof(mime_magic_t))) == NULL)
	    return (-1);

          DEBUG_printf(("creating new AND group %p inside OR group\n", temp));

          while (current->prev != NULL)
	  {
	    current->parent = temp;
	    current         = current->prev;
	  }

          current->parent = temp;
          temp->op        = MIME_MAGIC_AND;
          temp->child     = current;

          mt->rules = current = temp;
	}
	else
	{
	 /*
	  * This isn't the top rule, so go up one level...
	  */

          DEBUG_puts("going up one level");
	  current = current->parent;
	}
      }

      logic = MIME_MAGIC_OR;
      rule ++;
    }
    else if (*rule == '!')
    {
      DEBUG_puts("NOT");
      invert = 1;
      rule ++;
    }
    else if (isalnum(*rule & 255))
    {
     /*
      * Read an extension name or a function...
      */

      for (ptr = name; isalnum(*rule & 255) && (ptr - name) < (sizeof(name) - 1);)
        *ptr++ = *rule++;

      *ptr       = '\0';
      num_values = 0;

      if (*rule == '(')
      {
       /*
        * Read function parameters...
	*/

	rule ++;
	for (num_values = 0;
	     num_values < (sizeof(value) / sizeof(value[0]));
	     num_values ++)
	{
	  ptr = value[num_values];

	  while ((ptr - value[num_values]) < (sizeof(value[0]) - 1) &&
	         *rule != '\0' && *rule != ',' && *rule != ')')
	  {
	    if (isspace(*rule & 255))
	    {
	     /*
	      * Ignore whitespace...
	      */

	      rule ++;
	      continue;
	    }
	    else if (*rule == '\"' || *rule == '\'')
	    {
	     /*
	      * Copy quoted strings literally...
	      */

	      quote = *rule++;

	      while (*rule != '\0' && *rule != quote &&
	             (ptr - value[num_values]) < (sizeof(value[0]) - 1))
	        *ptr++ = *rule++;

              if (*rule == quote)
	        rule ++;
	      else
		return (-1);
	    }
	    else if (*rule == '<')
	    {
	      rule ++;

	      while (*rule != '>' && *rule != '\0' &&
	             (ptr - value[num_values]) < (sizeof(value[0]) - 1))
	      {
	        if (isxdigit(rule[0] & 255) && isxdigit(rule[1] & 255))
		{
		  if (isdigit(*rule))
		    *ptr = (*rule++ - '0') << 4;
		  else
		    *ptr = (tolower(*rule++) - 'a' + 10) << 4;

		  if (isdigit(*rule))
		    *ptr++ |= *rule++ - '0';
		  else
		    *ptr++ |= tolower(*rule++) - 'a' + 10;
		}
		else
	          return (-1);
	      }

              if (*rule == '>')
	        rule ++;
	      else
		return (-1);
	    }
	    else
	      *ptr++ = *rule++;
	  }

          *ptr = '\0';
	  length[num_values] = ptr - value[num_values];

          if (*rule != ',')
	    break;

          rule ++;
	}

        if (*rule != ')')
	  return (-1);

	rule ++;

       /*
        * Figure out the function...
	*/

        if (strcmp(name, "match") == 0)
	  op = MIME_MAGIC_MATCH;
	else if (strcmp(name, "ascii") == 0)
	  op = MIME_MAGIC_ASCII;
	else if (strcmp(name, "printable") == 0)
	  op = MIME_MAGIC_PRINTABLE;
	else if (strcmp(name, "string") == 0)
	  op = MIME_MAGIC_STRING;
	else if (strcmp(name, "istring") == 0)
	  op = MIME_MAGIC_ISTRING;
	else if (strcmp(name, "char") == 0)
	  op = MIME_MAGIC_CHAR;
	else if (strcmp(name, "short") == 0)
	  op = MIME_MAGIC_SHORT;
	else if (strcmp(name, "int") == 0)
	  op = MIME_MAGIC_INT;
	else if (strcmp(name, "locale") == 0)
	  op = MIME_MAGIC_LOCALE;
	else if (strcmp(name, "contains") == 0)
	  op = MIME_MAGIC_CONTAINS;
	else
	  return (-1);
      }
      else
      {
       /*
        * This is just a filename match on the extension...
	*/

	snprintf(value[0], sizeof(value[0]), "*.%s", name);
	length[0]  = strlen(value[0]);
	num_values = 1;
	op         = MIME_MAGIC_MATCH;
      }

     /*
      * Add a rule for this operation.
      */

      if ((temp = calloc(1, sizeof(mime_magic_t))) == NULL)
	return (-1);

      temp->invert = invert;
      if (current != NULL)
      {
	temp->parent  = current->parent;
	current->next = temp;
      }
      else
        mt->rules = temp;

      temp->prev = current;

      if (logic == MIME_MAGIC_NOP)
      {
       /*
        * Add parenthetical grouping...
	*/

        DEBUG_printf(("making new OR group %p for parenthesis...\n", temp));

        temp->op = MIME_MAGIC_OR;

	if ((temp->child = calloc(1, sizeof(mime_magic_t))) == NULL)
	  return (-1);

	temp->child->parent = temp;

	temp  = temp->child;
        logic = MIME_MAGIC_OR;
      }

      DEBUG_printf(("adding %p: %s, op = %d, logic = %d, invert = %d\n",
                    temp, name, op, logic, invert));

     /*
      * Fill in data for the rule...
      */

      current  = temp;
      temp->op = op;
      invert   = 0;

      switch (op)
      {
        case MIME_MAGIC_MATCH :
	    if (length[0] > (sizeof(temp->value.matchv) - 1))
	      return (-1);
	    strcpy(temp->value.matchv, value[0]);
	    break;
	case MIME_MAGIC_ASCII :
	case MIME_MAGIC_PRINTABLE :
	    temp->offset = strtol(value[0], NULL, 0);
	    temp->length = strtol(value[1], NULL, 0);
	    if (temp->length > MIME_MAX_BUFFER)
	      temp->length = MIME_MAX_BUFFER;
	    break;
	case MIME_MAGIC_STRING :
	case MIME_MAGIC_ISTRING :
	    temp->offset = strtol(value[0], NULL, 0);
	    if (length[1] > sizeof(temp->value.stringv))
	      return (-1);
	    temp->length = length[1];
	    memcpy(temp->value.stringv, value[1], length[1]);
	    break;
	case MIME_MAGIC_CHAR :
	    temp->offset = strtol(value[0], NULL, 0);
	    if (length[1] == 1)
	      temp->value.charv = value[1][0];
	    else
	      temp->value.charv = (char)strtol(value[1], NULL, 0);
	    break;
	case MIME_MAGIC_SHORT :
	    temp->offset       = strtol(value[0], NULL, 0);
	    temp->value.shortv = (short)strtol(value[1], NULL, 0);
	    break;
	case MIME_MAGIC_INT :
	    temp->offset     = strtol(value[0], NULL, 0);
	    temp->value.intv = (int)strtol(value[1], NULL, 0);
	    break;
	case MIME_MAGIC_LOCALE :
	    if (length[0] > (sizeof(temp->value.localev) - 1))
	      return (-1);

	    strcpy(temp->value.localev, value[0]);
	    break;
	case MIME_MAGIC_CONTAINS :
	    temp->offset = strtol(value[0], NULL, 0);
	    temp->region = strtol(value[1], NULL, 0);
	    if (length[2] > sizeof(temp->value.stringv))
	      return (-1);
	    temp->length = length[2];
	    memcpy(temp->value.stringv, value[2], length[2]);
	    break;
      }
    }
    else
      break;
  }

  return (0);
}


/*
 * 'mimeFileType()' - Determine the type of a file.
 */

mime_type_t *				/* O - Type of file */
mimeFileType(mime_t     *mime,		/* I - MIME database */
             const char *pathname,	/* I - Name of file to check */
	     int        *compression)	/* O - Is the file compressed? */
{
  int		i;			/* Looping var */
  cups_file_t	*fp;			/* File pointer */
  mime_type_t	**types;		/* File types */
  const char	*filename;		/* Base filename of file */


 /*
  * Range check input parameters...
  */

  if (mime == NULL || pathname == NULL)
    return (NULL);

 /*
  * Try to open the file...
  */

  if ((fp = cupsFileOpen(pathname, "r")) == NULL)
    return (NULL);

 /*
  * Figure out the filename (without directory portion)...
  */

  if ((filename = strrchr(pathname, '/')) != NULL)
    filename ++;
  else
    filename = pathname;

 /*
  * Then check it against all known types...
  */

  for (i = mime->num_types, types = mime->types; i > 0; i --, types ++)
    if (checkrules(filename, fp, (*types)->rules))
      break;

 /*
  * Finally, close the file and return a match (if any)...
  */

  if (compression)
    *compression = cupsFileCompression(fp);

  cupsFileClose(fp);

  if (i > 0)
    return (*types);
  else
    return (NULL);
}


/*
 * 'mimeType()' - Lookup a file type.
 */

mime_type_t *			/* O - Matching file type definition */
mimeType(mime_t     *mime,	/* I - MIME database */
         const char *super,	/* I - Super-type name */
	 const char *type)	/* I - Type name */
{
  mime_type_t	key,		/* MIME type search key*/
		*keyptr,	/* Key pointer... */
		**match;	/* Matching pointer */

 /*
  * Range check input...
  */

  if (mime == NULL || super == NULL || type == NULL)
    return (NULL);

  if (strlen(super) > (MIME_MAX_SUPER - 1) ||
      strlen(type) > (MIME_MAX_TYPE - 1))
    return (NULL);

  if (mime->num_types == 0)
    return (NULL);

 /*
  * Lookup the type in the array...
  */

  strlcpy(key.super, super, sizeof(key.super));
  key.type = (char *)type;

  keyptr = &key;

  match = (mime_type_t **)bsearch(&keyptr, mime->types, mime->num_types,
                                  sizeof(mime_type_t *),
                                  (int (*)(const void *, const void *))compare);

  if (match == NULL)
    return (NULL);
  else
    return (*match);
}


/*
 * 'compare()' - Compare two MIME super/type names.
 */

static int			/* O - Result of comparison */
compare(mime_type_t **t0,	/* I - First type */
        mime_type_t **t1)	/* I - Second type */
{
  int	i;			/* Result of comparison */


  if ((i = strcasecmp((*t0)->super, (*t1)->super)) == 0)
    i = strcasecmp((*t0)->type, (*t1)->type);

  return (i);
}


/*
 * 'checkrules()' - Check each rule in a list.
 */

static int				/* O - 1 if match, 0 if no match */
checkrules(const char   *filename,	/* I - Filename */
           cups_file_t  *fp,		/* I - File to check */
           mime_magic_t *rules)		/* I - Rules to check */
{
  int		n;			/* Looping var */
  int		region;			/* Region to look at */
  int		logic,			/* Logic to apply */
		result,			/* Result of test */
		intv;			/* Integer value */
  short		shortv;			/* Short value */
  unsigned char	buffer[MIME_MAX_BUFFER],/* Input buffer */
		*bufptr;		/* Current buffer position */
  int		bufoffset,		/* Offset in file for buffer */
		buflength;		/* Length of data in buffer */


  if (rules == NULL)
    return (0);

  if (rules->parent == NULL)
    logic = MIME_MAGIC_OR;
  else
    logic = rules->parent->op;

  bufoffset = -1;
  buflength = 0;
  result    = 0;

  while (rules != NULL)
  {
   /*
    * Compute the result of this rule...
    */

    switch (rules->op)
    {
      case MIME_MAGIC_MATCH :
          result = patmatch(filename, rules->value.matchv);
	  break;

      case MIME_MAGIC_ASCII :
         /*
	  * Load the buffer if necessary...
	  */

          if (bufoffset < 0 || rules->offset < bufoffset ||
	      (rules->offset + rules->length) > (bufoffset + buflength))
	  {
	   /*
	    * Reload file buffer...
	    */

            cupsFileSeek(fp, rules->offset);
	    buflength = cupsFileRead(fp, (char *)buffer, sizeof(buffer));
	    bufoffset = rules->offset;
	  }

         /*
	  * Test for ASCII printable characters plus standard control chars.
	  */

	  if ((rules->offset + rules->length) > (bufoffset + buflength))
	    n = bufoffset + buflength - rules->offset;
	  else
	    n = rules->length;

          bufptr = buffer + rules->offset - bufoffset;
	  while (n > 0)
	    if ((*bufptr >= 32 && *bufptr <= 126) ||
	        (*bufptr >= 8 && *bufptr <= 13) ||
		*bufptr == 26 || *bufptr == 27)
	    {
	      n --;
	      bufptr ++;
	    }
	    else
	      break;

	  result = (n == 0);
	  break;

      case MIME_MAGIC_PRINTABLE :
         /*
	  * Load the buffer if necessary...
	  */

          if (bufoffset < 0 || rules->offset < bufoffset ||
	      (rules->offset + rules->length) > (bufoffset + buflength))
	  {
	   /*
	    * Reload file buffer...
	    */

            cupsFileSeek(fp, rules->offset);
	    buflength = cupsFileRead(fp, (char *)buffer, sizeof(buffer));
	    bufoffset = rules->offset;
	  }

         /*
	  * Test for 8-bit printable characters plus standard control chars.
	  */

	  if ((rules->offset + rules->length) > (bufoffset + buflength))
	    n = bufoffset + buflength - rules->offset;
	  else
	    n = rules->length;

          bufptr = buffer + rules->offset - bufoffset;

	  while (n > 0)
	    if (*bufptr >= 128 ||
	        (*bufptr >= 32 && *bufptr <= 126) ||
	        (*bufptr >= 8 && *bufptr <= 13) ||
		*bufptr == 26 || *bufptr == 27)
	    {
	      n --;
	      bufptr ++;
	    }
	    else
	      break;

	  result = (n == 0);
	  break;

      case MIME_MAGIC_STRING :
         /*
	  * Load the buffer if necessary...
	  */

          if (bufoffset < 0 || rules->offset < bufoffset ||
	      (rules->offset + rules->length) > (bufoffset + buflength))
	  {
	   /*
	    * Reload file buffer...
	    */

            cupsFileSeek(fp, rules->offset);
	    buflength = cupsFileRead(fp, (char *)buffer, sizeof(buffer));
	    bufoffset = rules->offset;
	  }

         /*
	  * Compare the buffer against the string.  If the file is too
	  * short then don't compare - it can't match...
	  */

	  if ((rules->offset + rules->length) > (bufoffset + buflength))
	    result = 0;
	  else
            result = (memcmp(buffer + rules->offset - bufoffset,
	                     rules->value.stringv, rules->length) == 0);
	  break;

      case MIME_MAGIC_ISTRING :
         /*
	  * Load the buffer if necessary...
	  */

          if (bufoffset < 0 || rules->offset < bufoffset ||
	      (rules->offset + rules->length) > (bufoffset + buflength))
	  {
	   /*
	    * Reload file buffer...
	    */

            cupsFileSeek(fp, rules->offset);
	    buflength = cupsFileRead(fp, (char *)buffer, sizeof(buffer));
	    bufoffset = rules->offset;
	  }

         /*
	  * Compare the buffer against the string.  If the file is too
	  * short then don't compare - it can't match...
	  */

	  if ((rules->offset + rules->length) > (bufoffset + buflength))
	    result = 0;
	  else
            result = (strncasecmp((char *)buffer + rules->offset - bufoffset,
	                          rules->value.stringv, rules->length) == 0);
	  break;

      case MIME_MAGIC_CHAR :
         /*
	  * Load the buffer if necessary...
	  */

          if (bufoffset < 0 || rules->offset < bufoffset)
	  {
	   /*
	    * Reload file buffer...
	    */

            cupsFileSeek(fp, rules->offset);
	    buflength = cupsFileRead(fp, (char *)buffer, sizeof(buffer));
	    bufoffset = rules->offset;
	  }

	 /*
	  * Compare the character values; if the file is too short, it
	  * can't match...
	  */

	  if (buflength < 1)
	    result = 0;
	  else
	    result = (buffer[rules->offset - bufoffset] == rules->value.charv);
	  break;

      case MIME_MAGIC_SHORT :
         /*
	  * Load the buffer if necessary...
	  */

          if (bufoffset < 0 || rules->offset < bufoffset ||
	      (rules->offset + 2) > (bufoffset + buflength))
	  {
	   /*
	    * Reload file buffer...
	    */

            cupsFileSeek(fp, rules->offset);
	    buflength = cupsFileRead(fp, (char *)buffer, sizeof(buffer));
	    bufoffset = rules->offset;
	  }

	 /*
	  * Compare the short values; if the file is too short, it
	  * can't match...
	  */

	  if (buflength < 2)
	    result = 0;
	  else
	  {
	    bufptr = buffer + rules->offset - bufoffset;
	    shortv = (bufptr[0] << 8) | bufptr[1];
	    result = (shortv == rules->value.shortv);
	  }
	  break;

      case MIME_MAGIC_INT :
         /*
	  * Load the buffer if necessary...
	  */

          if (bufoffset < 0 || rules->offset < bufoffset ||
	      (rules->offset + 4) > (bufoffset + buflength))
	  {
	   /*
	    * Reload file buffer...
	    */

            cupsFileSeek(fp, rules->offset);
	    buflength = cupsFileRead(fp, (char *)buffer, sizeof(buffer));
	    bufoffset = rules->offset;
	  }

	 /*
	  * Compare the int values; if the file is too short, it
	  * can't match...
	  */

	  if (buflength < 4)
	    result = 0;
	  else
	  {
	    bufptr = buffer + rules->offset - bufoffset;
	    intv   = (((((bufptr[0] << 8) | bufptr[1]) << 8) | bufptr[2]) << 8) |
	             bufptr[3];;
	    result = (intv == rules->value.intv);
	  }
	  break;

      case MIME_MAGIC_LOCALE :
#if defined(WIN32) || defined(__EMX__) || defined(__APPLE__)
          result = (strcmp(rules->value.localev, setlocale(LC_ALL, "")) == 0);
#else
          result = (strcmp(rules->value.localev, setlocale(LC_MESSAGES, "")) == 0);
#endif /* __APPLE__ */
	  break;

      case MIME_MAGIC_CONTAINS :
         /*
	  * Load the buffer if necessary...
	  */

          if (bufoffset < 0 || rules->offset < bufoffset ||
	      (rules->offset + rules->region) > (bufoffset + buflength))
	  {
	   /*
	    * Reload file buffer...
	    */

            cupsFileSeek(fp, rules->offset);
	    buflength = cupsFileRead(fp, (char *)buffer, sizeof(buffer));
	    bufoffset = rules->offset;
	  }

         /*
	  * Compare the buffer against the string.  If the file is too
	  * short then don't compare - it can't match...
	  */

	  if ((rules->offset + rules->length) > (bufoffset + buflength))
	    result = 0;
	  else
	  {
	    if (buflength > rules->region)
	      region = rules->region - rules->length;
	    else
	      region = buflength - rules->length;

	    for (n = 0; n < region; n ++)
	      if ((result = (memcmp(buffer + rules->offset - bufoffset + n,
	                            rules->value.stringv, rules->length) == 0)) != 0)
		break;
          }
	  break;

      default :
          if (rules->child != NULL)
	    result = checkrules(filename, fp, rules->child);
	  else
	    result = 0;
	  break;
    }

   /*
    * If the logic is inverted, invert the result...
    */

    if (rules->invert)
      result = !result;

   /*
    * OK, now if the current logic is OR and this result is true, the this
    * rule set is true.  If the current logic is AND and this result is false,
    * the the rule set is false...
    */

    DEBUG_printf(("result of test %p is %d\n", rules, result));

    if ((result && logic == MIME_MAGIC_OR) ||
        (!result && logic == MIME_MAGIC_AND))
      return (result);

   /*
    * Otherwise the jury is still out on this one, so move to the next rule.
    */

    rules = rules->next;
  }

  return (result);
}


/*
 * 'patmatch()' - Pattern matching...
 */

static int			/* O - 1 if match, 0 if no match */
patmatch(const char *s,		/* I - String to match against */
         const char *pat)	/* I - Pattern to match against */
{
 /*
  * Range check the input...
  */

  if (s == NULL || pat == NULL)
    return (0);

 /*
  * Loop through the pattern and match strings, and stop if we come to a
  * point where the strings don't match or we find a complete match.
  */

  while (*s != '\0' && *pat != '\0')
  {
    if (*pat == '*')
    {
     /*
      * Wildcard - 0 or more characters...
      */

      pat ++;
      if (*pat == '\0')
        return (1);	/* Last pattern char is *, so everything matches now... */

     /*
      * Test all remaining combinations until we get to the end of the string.
      */

      while (*s != '\0')
      {
        if (patmatch(s, pat))
	  return (1);

	s ++;
      }
    }
    else if (*pat == '?')
    {
     /*
      * Wildcard - 1 character...
      */

      pat ++;
      s ++;
      continue;
    }
    else if (*pat == '[')
    {
     /*
      * Match a character from the input set [chars]...
      */

      pat ++;
      while (*pat != ']' && *pat != '\0')
        if (*s == *pat)
	  break;
	else
	  pat ++;

      if (*pat == ']' || *pat == '\0')
        return (0);

      while (*pat != ']' && *pat != '\0')
        pat ++;

      if (*pat == ']')
        pat ++;

      continue;
    }
    else if (*pat == '\\')
    {
     /*
      * Handle quoted characters...
      */

      pat ++;
    }

   /*
    * Stop if the pattern and string don't match...
    */

    if (*pat++ != *s++)
      return (0);
  }

 /*
  * Done parsing the pattern and string; return 1 if the last character matches
  * and 0 otherwise...
  */

  return (*s == *pat);
}


/*
<<<<<<< HEAD
 * End of "$Id: type.c,v 1.27 2005/01/03 19:29:59 mike Exp $".
=======
 * End of "$Id$".
>>>>>>> 8f431932
 */<|MERGE_RESOLUTION|>--- conflicted
+++ resolved
@@ -1,9 +1,5 @@
 /*
-<<<<<<< HEAD
- * "$Id: type.c,v 1.27 2005/01/03 19:29:59 mike Exp $"
-=======
  * "$Id$"
->>>>>>> 8f431932
  *
  *   MIME typing routines for the Common UNIX Printing System (CUPS).
  *
@@ -1132,9 +1128,5 @@
 
 
 /*
-<<<<<<< HEAD
- * End of "$Id: type.c,v 1.27 2005/01/03 19:29:59 mike Exp $".
-=======
  * End of "$Id$".
->>>>>>> 8f431932
  */