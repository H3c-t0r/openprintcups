--- conflicted
+++ resolved
@@ -1,9 +1,5 @@
 /*
-<<<<<<< HEAD
- * "$Id: printers.h,v 1.41 2005/01/03 19:29:59 mike Exp $"
-=======
  * "$Id$"
->>>>>>> 8f431932
  *
  *   Printer definitions for the Common UNIX Printing System (CUPS) scheduler.
  *
@@ -51,14 +47,10 @@
 		*name,			/* Printer name */
 		*location,		/* Location code */
 		*make_model,		/* Make and model */
-<<<<<<< HEAD
-		*info;			/* Description */
-=======
 		*info,			/* Description */
 		*op_policy,		/* Operation policy name */
 		*error_policy;		/* Error policy */
   policy_t	*op_policy_ptr;		/* Pointer to operation policy */
->>>>>>> 8f431932
   int		accepting;		/* Accepting jobs? */
   ipp_pstate_t	state;			/* Printer state */
   char		state_message[1024];	/* Printer state message */
@@ -100,10 +92,6 @@
 					/* Number of printers */
 VAR printer_t		*Printers	VALUE(NULL);
 					/* Printer list */
-<<<<<<< HEAD
-VAR printer_t		*DefaultPrinter VALUE(NULL);
-					/* Default printer */
-=======
 VAR printer_t		*DefaultPrinter	VALUE(NULL);
 					/* Default printer */
 VAR char		*DefaultPolicy	VALUE(NULL);
@@ -111,7 +99,6 @@
 VAR policy_t		*DefaultPolicyPtr
 					VALUE(NULL);
 					/* Pointer to default policy */
->>>>>>> 8f431932
 
 
 /*
@@ -144,12 +131,8 @@
 			             int pages, int k);
 extern const char	*ValidateDest(const char *hostname,
 			              const char *resource,
-<<<<<<< HEAD
-			              cups_ptype_t *dtype);
-=======
 			              cups_ptype_t *dtype,
 				      printer_t **printer);
->>>>>>> 8f431932
 extern void		WritePrintcap(void);
 
 extern char		*cupsdSanitizeURI(const char *uri, char *buffer,
@@ -157,9 +140,5 @@
 
 
 /*
-<<<<<<< HEAD
- * End of "$Id: printers.h,v 1.41 2005/01/03 19:29:59 mike Exp $".
-=======
  * End of "$Id$".
->>>>>>> 8f431932
  */